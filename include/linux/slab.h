--- conflicted
+++ resolved
@@ -388,12 +388,6 @@
 /**
  * kmalloc - allocate memory
  * @size: how many bytes of memory are required.
-<<<<<<< HEAD
- * @flags: the type of memory to allocate (see kcalloc).
- *
- * kmalloc is the normal method of allocating memory
- * for objects smaller than page size in the kernel.
-=======
  * @flags: the type of memory to allocate.
  *
  * kmalloc is the normal method of allocating memory
@@ -443,7 +437,6 @@
  * There are other flags available as well, but these are not intended
  * for general use, and so are not documented here. For a full list of
  * potential flags, always refer to linux/gfp.h.
->>>>>>> d8ec26d7
  */
 static __always_inline void *kmalloc(size_t size, gfp_t flags)
 {
