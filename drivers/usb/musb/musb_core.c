--- conflicted
+++ resolved
@@ -101,11 +101,7 @@
 
 #ifdef	CONFIG_ARM
 #include <mach/hardware.h>
-<<<<<<< HEAD
-#include <asm/memory.h>
-=======
 #include <mach/memory.h>
->>>>>>> 94aca1da
 #include <asm/mach-types.h>
 #endif
 
