--- conflicted
+++ resolved
@@ -429,17 +429,11 @@
 
 config MTD_NAND_DAVINCI
         tristate "Support NAND on DaVinci SoC"
-<<<<<<< HEAD
-        depends on MTD_NAND
-=======
         depends on ARCH_DAVINCI
->>>>>>> 0882e8dd
         help
 	  Enable the driver for NAND flash chips on Texas Instruments
 	  DaVinci processors.
 
-<<<<<<< HEAD
-=======
 config MTD_NAND_TXX9NDFMC
 	tristate "NAND Flash support for TXx9 SoC"
 	depends on SOC_TX4938 || SOC_TX4939
@@ -452,5 +446,4 @@
 	help
 	  Enables support for NAND Flash chips wired onto Socrates board.
 
->>>>>>> 0882e8dd
 endif # MTD_NAND