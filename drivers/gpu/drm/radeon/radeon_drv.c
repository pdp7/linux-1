--- conflicted
+++ resolved
@@ -43,16 +43,10 @@
  * - 2.0.0 - initial interface
  * - 2.1.0 - add square tiling interface
  * - 2.2.0 - add r6xx/r7xx const buffer support
-<<<<<<< HEAD
- */
-#define KMS_DRIVER_MAJOR	2
-#define KMS_DRIVER_MINOR	2
-=======
  * - 2.3.0 - add MSPOS + 3D texture + r500 VAP regs
  */
 #define KMS_DRIVER_MAJOR	2
 #define KMS_DRIVER_MINOR	3
->>>>>>> e40152ee
 #define KMS_DRIVER_PATCHLEVEL	0
 int radeon_driver_load_kms(struct drm_device *dev, unsigned long flags);
 int radeon_driver_unload_kms(struct drm_device *dev);
