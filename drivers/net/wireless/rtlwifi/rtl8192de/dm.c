--- conflicted
+++ resolved
@@ -294,11 +294,7 @@
 		de_digtable.min_undecorated_pwdb_for_dm =
 		    rtlpriv->dm.UNDEC_SM_PWDB;
 		RT_TRACE(rtlpriv, COMP_BB_POWERSAVING, DBG_LOUD,
-<<<<<<< HEAD
-			 "AP Ext Port or disconnet PWDB = 0x%x\n",
-=======
 			 "AP Ext Port or disconnect PWDB = 0x%x\n",
->>>>>>> ca994a36
 			 de_digtable.min_undecorated_pwdb_for_dm);
 	}
 
