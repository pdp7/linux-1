--- conflicted
+++ resolved
@@ -197,6 +197,32 @@
 	  This driver provides PHY interface for USB 3.0 DRD controller
 	  present on Exynos5 SoC series.
 
+config PHY_QCOM_APQ8064_SATA
+	tristate "Qualcomm APQ8064 SATA SerDes/PHY driver"
+	depends on ARCH_QCOM
+	depends on HAS_IOMEM
+	depends on OF
+	select GENERIC_PHY
+
+config PHY_QCOM_IPQ806X_SATA
+	tristate "Qualcomm IPQ806x SATA SerDes/PHY driver"
+	depends on ARCH_QCOM
+	depends on HAS_IOMEM
+	depends on OF
+	select GENERIC_PHY
+
+config PHY_ST_SPEAR1310_MIPHY
+	tristate "ST SPEAR1310-MIPHY driver"
+	select GENERIC_PHY
+	help
+	  Support for ST SPEAr1310 MIPHY which can be used for PCIe and SATA.
+
+config PHY_ST_SPEAR1340_MIPHY
+	tristate "ST SPEAR1340-MIPHY driver"
+	select GENERIC_PHY
+	help
+	  Support for ST SPEAr1340 MIPHY which can be used for PCIe and SATA.
+
 config PHY_XGENE
 	tristate "APM X-Gene 15Gbps PHY support"
 	depends on HAS_IOMEM && OF && (ARM64 || COMPILE_TEST)
@@ -204,32 +230,4 @@
 	help
 	  This option enables support for APM X-Gene SoC multi-purpose PHY.
 
-<<<<<<< HEAD
-config PHY_QCOM_APQ8064_SATA
-	tristate "Qualcomm APQ8064 SATA SerDes/PHY driver"
-	depends on ARCH_QCOM
-	depends on HAS_IOMEM
-	depends on OF
-	select GENERIC_PHY
-
-config PHY_QCOM_IPQ806X_SATA
-	tristate "Qualcomm IPQ806x SATA SerDes/PHY driver"
-	depends on ARCH_QCOM
-	depends on HAS_IOMEM
-	depends on OF
-	select GENERIC_PHY
-=======
-config PHY_ST_SPEAR1310_MIPHY
-	tristate "ST SPEAR1310-MIPHY driver"
-	select GENERIC_PHY
-	help
-	  Support for ST SPEAr1310 MIPHY which can be used for PCIe and SATA.
-
-config PHY_ST_SPEAR1340_MIPHY
-	tristate "ST SPEAR1340-MIPHY driver"
-	select GENERIC_PHY
-	help
-	  Support for ST SPEAr1340 MIPHY which can be used for PCIe and SATA.
->>>>>>> 3e528cb7
-
 endmenu