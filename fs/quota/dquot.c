/*
 * Implementation of the diskquota system for the LINUX operating system. QUOTA
 * is implemented using the BSD system call interface as the means of
 * communication with the user level. This file contains the generic routines
 * called by the different filesystems on allocation of an inode or block.
 * These routines take care of the administration needed to have a consistent
 * diskquota tracking system. The ideas of both user and group quotas are based
 * on the Melbourne quota system as used on BSD derived systems. The internal
 * implementation is based on one of the several variants of the LINUX
 * inode-subsystem with added complexity of the diskquota system.
 * 
 * Author:	Marco van Wieringen <mvw@planets.elm.net>
 *
 * Fixes:   Dmitry Gorodchanin <pgmdsg@ibi.com>, 11 Feb 96
 *
 *		Revised list management to avoid races
 *		-- Bill Hawes, <whawes@star.net>, 9/98
 *
 *		Fixed races in dquot_transfer(), dqget() and dquot_alloc_...().
 *		As the consequence the locking was moved from dquot_decr_...(),
 *		dquot_incr_...() to calling functions.
 *		invalidate_dquots() now writes modified dquots.
 *		Serialized quota_off() and quota_on() for mount point.
 *		Fixed a few bugs in grow_dquots().
 *		Fixed deadlock in write_dquot() - we no longer account quotas on
 *		quota files
 *		remove_dquot_ref() moved to inode.c - it now traverses through inodes
 *		add_dquot_ref() restarts after blocking
 *		Added check for bogus uid and fixed check for group in quotactl.
 *		Jan Kara, <jack@suse.cz>, sponsored by SuSE CR, 10-11/99
 *
 *		Used struct list_head instead of own list struct
 *		Invalidation of referenced dquots is no longer possible
 *		Improved free_dquots list management
 *		Quota and i_blocks are now updated in one place to avoid races
 *		Warnings are now delayed so we won't block in critical section
 *		Write updated not to require dquot lock
 *		Jan Kara, <jack@suse.cz>, 9/2000
 *
 *		Added dynamic quota structure allocation
 *		Jan Kara <jack@suse.cz> 12/2000
 *
 *		Rewritten quota interface. Implemented new quota format and
 *		formats registering.
 *		Jan Kara, <jack@suse.cz>, 2001,2002
 *
 *		New SMP locking.
 *		Jan Kara, <jack@suse.cz>, 10/2002
 *
 *		Added journalled quota support, fix lock inversion problems
 *		Jan Kara, <jack@suse.cz>, 2003,2004
 *
 * (C) Copyright 1994 - 1997 Marco van Wieringen 
 */

#include <linux/errno.h>
#include <linux/kernel.h>
#include <linux/fs.h>
#include <linux/mount.h>
#include <linux/mm.h>
#include <linux/time.h>
#include <linux/types.h>
#include <linux/string.h>
#include <linux/fcntl.h>
#include <linux/stat.h>
#include <linux/tty.h>
#include <linux/file.h>
#include <linux/slab.h>
#include <linux/sysctl.h>
#include <linux/init.h>
#include <linux/module.h>
#include <linux/proc_fs.h>
#include <linux/security.h>
#include <linux/kmod.h>
#include <linux/namei.h>
#include <linux/buffer_head.h>
#include <linux/capability.h>
#include <linux/quotaops.h>
#include <linux/writeback.h> /* for inode_lock, oddly enough.. */
#ifdef CONFIG_QUOTA_NETLINK_INTERFACE
#include <net/netlink.h>
#include <net/genetlink.h>
#endif

#include <asm/uaccess.h>

#define __DQUOT_PARANOIA

/*
 * There are three quota SMP locks. dq_list_lock protects all lists with quotas
 * and quota formats, dqstats structure containing statistics about the lists
 * dq_data_lock protects data from dq_dqb and also mem_dqinfo structures and
 * also guards consistency of dquot->dq_dqb with inode->i_blocks, i_bytes.
 * i_blocks and i_bytes updates itself are guarded by i_lock acquired directly
 * in inode_add_bytes() and inode_sub_bytes(). dq_state_lock protects
 * modifications of quota state (on quotaon and quotaoff) and readers who care
 * about latest values take it as well.
 *
 * The spinlock ordering is hence: dq_data_lock > dq_list_lock > i_lock,
 *   dq_list_lock > dq_state_lock
 *
 * Note that some things (eg. sb pointer, type, id) doesn't change during
 * the life of the dquot structure and so needn't to be protected by a lock
 *
 * Any operation working on dquots via inode pointers must hold dqptr_sem.  If
 * operation is just reading pointers from inode (or not using them at all) the
 * read lock is enough. If pointers are altered function must hold write lock
 * (these locking rules also apply for S_NOQUOTA flag in the inode - note that
 * for altering the flag i_mutex is also needed).
 *
 * Each dquot has its dq_lock mutex. Locked dquots might not be referenced
 * from inodes (dquot_alloc_space() and such don't check the dq_lock).
 * Currently dquot is locked only when it is being read to memory (or space for
 * it is being allocated) on the first dqget() and when it is being released on
 * the last dqput(). The allocation and release oparations are serialized by
 * the dq_lock and by checking the use count in dquot_release().  Write
 * operations on dquots don't hold dq_lock as they copy data under dq_data_lock
 * spinlock to internal buffers before writing.
 *
 * Lock ordering (including related VFS locks) is the following:
 *   i_mutex > dqonoff_sem > journal_lock > dqptr_sem > dquot->dq_lock >
 *   dqio_mutex
 * The lock ordering of dqptr_sem imposed by quota code is only dqonoff_sem >
 * dqptr_sem. But filesystem has to count with the fact that functions such as
 * dquot_alloc_space() acquire dqptr_sem and they usually have to be called
 * from inside a transaction to keep filesystem consistency after a crash. Also
 * filesystems usually want to do some IO on dquot from ->mark_dirty which is
 * called with dqptr_sem held.
 * i_mutex on quota files is special (it's below dqio_mutex)
 */

static __cacheline_aligned_in_smp DEFINE_SPINLOCK(dq_list_lock);
static __cacheline_aligned_in_smp DEFINE_SPINLOCK(dq_state_lock);
__cacheline_aligned_in_smp DEFINE_SPINLOCK(dq_data_lock);
EXPORT_SYMBOL(dq_data_lock);

static char *quotatypes[] = INITQFNAMES;
static struct quota_format_type *quota_formats;	/* List of registered formats */
static struct quota_module_name module_names[] = INIT_QUOTA_MODULE_NAMES;

/* SLAB cache for dquot structures */
static struct kmem_cache *dquot_cachep;

int register_quota_format(struct quota_format_type *fmt)
{
	spin_lock(&dq_list_lock);
	fmt->qf_next = quota_formats;
	quota_formats = fmt;
	spin_unlock(&dq_list_lock);
	return 0;
}
EXPORT_SYMBOL(register_quota_format);

void unregister_quota_format(struct quota_format_type *fmt)
{
	struct quota_format_type **actqf;

	spin_lock(&dq_list_lock);
	for (actqf = &quota_formats; *actqf && *actqf != fmt;
	     actqf = &(*actqf)->qf_next)
		;
	if (*actqf)
		*actqf = (*actqf)->qf_next;
	spin_unlock(&dq_list_lock);
}
EXPORT_SYMBOL(unregister_quota_format);

static struct quota_format_type *find_quota_format(int id)
{
	struct quota_format_type *actqf;

	spin_lock(&dq_list_lock);
	for (actqf = quota_formats; actqf && actqf->qf_fmt_id != id;
	     actqf = actqf->qf_next)
		;
	if (!actqf || !try_module_get(actqf->qf_owner)) {
		int qm;

		spin_unlock(&dq_list_lock);
		
		for (qm = 0; module_names[qm].qm_fmt_id &&
			     module_names[qm].qm_fmt_id != id; qm++)
			;
		if (!module_names[qm].qm_fmt_id ||
		    request_module(module_names[qm].qm_mod_name))
			return NULL;

		spin_lock(&dq_list_lock);
		for (actqf = quota_formats; actqf && actqf->qf_fmt_id != id;
		     actqf = actqf->qf_next)
			;
		if (actqf && !try_module_get(actqf->qf_owner))
			actqf = NULL;
	}
	spin_unlock(&dq_list_lock);
	return actqf;
}

static void put_quota_format(struct quota_format_type *fmt)
{
	module_put(fmt->qf_owner);
}

/*
 * Dquot List Management:
 * The quota code uses three lists for dquot management: the inuse_list,
 * free_dquots, and dquot_hash[] array. A single dquot structure may be
 * on all three lists, depending on its current state.
 *
 * All dquots are placed to the end of inuse_list when first created, and this
 * list is used for invalidate operation, which must look at every dquot.
 *
 * Unused dquots (dq_count == 0) are added to the free_dquots list when freed,
 * and this list is searched whenever we need an available dquot.  Dquots are
 * removed from the list as soon as they are used again, and
 * dqstats.free_dquots gives the number of dquots on the list. When
 * dquot is invalidated it's completely released from memory.
 *
 * Dquots with a specific identity (device, type and id) are placed on
 * one of the dquot_hash[] hash chains. The provides an efficient search
 * mechanism to locate a specific dquot.
 */

static LIST_HEAD(inuse_list);
static LIST_HEAD(free_dquots);
static unsigned int dq_hash_bits, dq_hash_mask;
static struct hlist_head *dquot_hash;

struct dqstats dqstats;
EXPORT_SYMBOL(dqstats);

static inline unsigned int
hashfn(const struct super_block *sb, unsigned int id, int type)
{
	unsigned long tmp;

	tmp = (((unsigned long)sb>>L1_CACHE_SHIFT) ^ id) * (MAXQUOTAS - type);
	return (tmp + (tmp >> dq_hash_bits)) & dq_hash_mask;
}

/*
 * Following list functions expect dq_list_lock to be held
 */
static inline void insert_dquot_hash(struct dquot *dquot)
{
	struct hlist_head *head;
	head = dquot_hash + hashfn(dquot->dq_sb, dquot->dq_id, dquot->dq_type);
	hlist_add_head(&dquot->dq_hash, head);
}

static inline void remove_dquot_hash(struct dquot *dquot)
{
	hlist_del_init(&dquot->dq_hash);
}

static struct dquot *find_dquot(unsigned int hashent, struct super_block *sb,
				unsigned int id, int type)
{
	struct hlist_node *node;
	struct dquot *dquot;

	hlist_for_each (node, dquot_hash+hashent) {
		dquot = hlist_entry(node, struct dquot, dq_hash);
		if (dquot->dq_sb == sb && dquot->dq_id == id &&
		    dquot->dq_type == type)
			return dquot;
	}
	return NULL;
}

/* Add a dquot to the tail of the free list */
static inline void put_dquot_last(struct dquot *dquot)
{
	list_add_tail(&dquot->dq_free, &free_dquots);
	dqstats.free_dquots++;
}

static inline void remove_free_dquot(struct dquot *dquot)
{
	if (list_empty(&dquot->dq_free))
		return;
	list_del_init(&dquot->dq_free);
	dqstats.free_dquots--;
}

static inline void put_inuse(struct dquot *dquot)
{
	/* We add to the back of inuse list so we don't have to restart
	 * when traversing this list and we block */
	list_add_tail(&dquot->dq_inuse, &inuse_list);
	dqstats.allocated_dquots++;
}

static inline void remove_inuse(struct dquot *dquot)
{
	dqstats.allocated_dquots--;
	list_del(&dquot->dq_inuse);
}
/*
 * End of list functions needing dq_list_lock
 */

static void wait_on_dquot(struct dquot *dquot)
{
	mutex_lock(&dquot->dq_lock);
	mutex_unlock(&dquot->dq_lock);
}

static inline int dquot_dirty(struct dquot *dquot)
{
	return test_bit(DQ_MOD_B, &dquot->dq_flags);
}

static inline int mark_dquot_dirty(struct dquot *dquot)
{
	return dquot->dq_sb->dq_op->mark_dirty(dquot);
}

int dquot_mark_dquot_dirty(struct dquot *dquot)
{
	spin_lock(&dq_list_lock);
	if (!test_and_set_bit(DQ_MOD_B, &dquot->dq_flags))
		list_add(&dquot->dq_dirty, &sb_dqopt(dquot->dq_sb)->
				info[dquot->dq_type].dqi_dirty_list);
	spin_unlock(&dq_list_lock);
	return 0;
}
EXPORT_SYMBOL(dquot_mark_dquot_dirty);

/* This function needs dq_list_lock */
static inline int clear_dquot_dirty(struct dquot *dquot)
{
	if (!test_and_clear_bit(DQ_MOD_B, &dquot->dq_flags))
		return 0;
	list_del_init(&dquot->dq_dirty);
	return 1;
}

void mark_info_dirty(struct super_block *sb, int type)
{
	set_bit(DQF_INFO_DIRTY_B, &sb_dqopt(sb)->info[type].dqi_flags);
}
EXPORT_SYMBOL(mark_info_dirty);

/*
 *	Read dquot from disk and alloc space for it
 */

int dquot_acquire(struct dquot *dquot)
{
	int ret = 0, ret2 = 0;
	struct quota_info *dqopt = sb_dqopt(dquot->dq_sb);

	mutex_lock(&dquot->dq_lock);
	mutex_lock(&dqopt->dqio_mutex);
	if (!test_bit(DQ_READ_B, &dquot->dq_flags))
		ret = dqopt->ops[dquot->dq_type]->read_dqblk(dquot);
	if (ret < 0)
		goto out_iolock;
	set_bit(DQ_READ_B, &dquot->dq_flags);
	/* Instantiate dquot if needed */
	if (!test_bit(DQ_ACTIVE_B, &dquot->dq_flags) && !dquot->dq_off) {
		ret = dqopt->ops[dquot->dq_type]->commit_dqblk(dquot);
		/* Write the info if needed */
		if (info_dirty(&dqopt->info[dquot->dq_type])) {
			ret2 = dqopt->ops[dquot->dq_type]->write_file_info(
						dquot->dq_sb, dquot->dq_type);
		}
		if (ret < 0)
			goto out_iolock;
		if (ret2 < 0) {
			ret = ret2;
			goto out_iolock;
		}
	}
	set_bit(DQ_ACTIVE_B, &dquot->dq_flags);
out_iolock:
	mutex_unlock(&dqopt->dqio_mutex);
	mutex_unlock(&dquot->dq_lock);
	return ret;
}
EXPORT_SYMBOL(dquot_acquire);

/*
 *	Write dquot to disk
 */
int dquot_commit(struct dquot *dquot)
{
	int ret = 0, ret2 = 0;
	struct quota_info *dqopt = sb_dqopt(dquot->dq_sb);

	mutex_lock(&dqopt->dqio_mutex);
	spin_lock(&dq_list_lock);
	if (!clear_dquot_dirty(dquot)) {
		spin_unlock(&dq_list_lock);
		goto out_sem;
	}
	spin_unlock(&dq_list_lock);
	/* Inactive dquot can be only if there was error during read/init
	 * => we have better not writing it */
	if (test_bit(DQ_ACTIVE_B, &dquot->dq_flags)) {
		ret = dqopt->ops[dquot->dq_type]->commit_dqblk(dquot);
		if (info_dirty(&dqopt->info[dquot->dq_type])) {
			ret2 = dqopt->ops[dquot->dq_type]->write_file_info(
						dquot->dq_sb, dquot->dq_type);
		}
		if (ret >= 0)
			ret = ret2;
	}
out_sem:
	mutex_unlock(&dqopt->dqio_mutex);
	return ret;
}
EXPORT_SYMBOL(dquot_commit);

/*
 *	Release dquot
 */
int dquot_release(struct dquot *dquot)
{
	int ret = 0, ret2 = 0;
	struct quota_info *dqopt = sb_dqopt(dquot->dq_sb);

	mutex_lock(&dquot->dq_lock);
	/* Check whether we are not racing with some other dqget() */
	if (atomic_read(&dquot->dq_count) > 1)
		goto out_dqlock;
	mutex_lock(&dqopt->dqio_mutex);
	if (dqopt->ops[dquot->dq_type]->release_dqblk) {
		ret = dqopt->ops[dquot->dq_type]->release_dqblk(dquot);
		/* Write the info */
		if (info_dirty(&dqopt->info[dquot->dq_type])) {
			ret2 = dqopt->ops[dquot->dq_type]->write_file_info(
						dquot->dq_sb, dquot->dq_type);
		}
		if (ret >= 0)
			ret = ret2;
	}
	clear_bit(DQ_ACTIVE_B, &dquot->dq_flags);
	mutex_unlock(&dqopt->dqio_mutex);
out_dqlock:
	mutex_unlock(&dquot->dq_lock);
	return ret;
}
EXPORT_SYMBOL(dquot_release);

void dquot_destroy(struct dquot *dquot)
{
	kmem_cache_free(dquot_cachep, dquot);
}
EXPORT_SYMBOL(dquot_destroy);

static inline void do_destroy_dquot(struct dquot *dquot)
{
	dquot->dq_sb->dq_op->destroy_dquot(dquot);
}

/* Invalidate all dquots on the list. Note that this function is called after
 * quota is disabled and pointers from inodes removed so there cannot be new
 * quota users. There can still be some users of quotas due to inodes being
 * just deleted or pruned by prune_icache() (those are not attached to any
 * list) or parallel quotactl call. We have to wait for such users.
 */
static void invalidate_dquots(struct super_block *sb, int type)
{
	struct dquot *dquot, *tmp;

restart:
	spin_lock(&dq_list_lock);
	list_for_each_entry_safe(dquot, tmp, &inuse_list, dq_inuse) {
		if (dquot->dq_sb != sb)
			continue;
		if (dquot->dq_type != type)
			continue;
		/* Wait for dquot users */
		if (atomic_read(&dquot->dq_count)) {
			DEFINE_WAIT(wait);

			atomic_inc(&dquot->dq_count);
			prepare_to_wait(&dquot->dq_wait_unused, &wait,
					TASK_UNINTERRUPTIBLE);
			spin_unlock(&dq_list_lock);
			/* Once dqput() wakes us up, we know it's time to free
			 * the dquot.
			 * IMPORTANT: we rely on the fact that there is always
			 * at most one process waiting for dquot to free.
			 * Otherwise dq_count would be > 1 and we would never
			 * wake up.
			 */
			if (atomic_read(&dquot->dq_count) > 1)
				schedule();
			finish_wait(&dquot->dq_wait_unused, &wait);
			dqput(dquot);
			/* At this moment dquot() need not exist (it could be
			 * reclaimed by prune_dqcache(). Hence we must
			 * restart. */
			goto restart;
		}
		/*
		 * Quota now has no users and it has been written on last
		 * dqput()
		 */
		remove_dquot_hash(dquot);
		remove_free_dquot(dquot);
		remove_inuse(dquot);
		do_destroy_dquot(dquot);
	}
	spin_unlock(&dq_list_lock);
}

/* Call callback for every active dquot on given filesystem */
int dquot_scan_active(struct super_block *sb,
		      int (*fn)(struct dquot *dquot, unsigned long priv),
		      unsigned long priv)
{
	struct dquot *dquot, *old_dquot = NULL;
	int ret = 0;

	mutex_lock(&sb_dqopt(sb)->dqonoff_mutex);
	spin_lock(&dq_list_lock);
	list_for_each_entry(dquot, &inuse_list, dq_inuse) {
		if (!test_bit(DQ_ACTIVE_B, &dquot->dq_flags))
			continue;
		if (dquot->dq_sb != sb)
			continue;
		/* Now we have active dquot so we can just increase use count */
		atomic_inc(&dquot->dq_count);
		dqstats.lookups++;
		spin_unlock(&dq_list_lock);
		dqput(old_dquot);
		old_dquot = dquot;
		ret = fn(dquot, priv);
		if (ret < 0)
			goto out;
		spin_lock(&dq_list_lock);
		/* We are safe to continue now because our dquot could not
		 * be moved out of the inuse list while we hold the reference */
	}
	spin_unlock(&dq_list_lock);
out:
	dqput(old_dquot);
	mutex_unlock(&sb_dqopt(sb)->dqonoff_mutex);
	return ret;
}
EXPORT_SYMBOL(dquot_scan_active);

int vfs_quota_sync(struct super_block *sb, int type)
{
	struct list_head *dirty;
	struct dquot *dquot;
	struct quota_info *dqopt = sb_dqopt(sb);
	int cnt;

	mutex_lock(&dqopt->dqonoff_mutex);
	for (cnt = 0; cnt < MAXQUOTAS; cnt++) {
		if (type != -1 && cnt != type)
			continue;
		if (!sb_has_quota_active(sb, cnt))
			continue;
		spin_lock(&dq_list_lock);
		dirty = &dqopt->info[cnt].dqi_dirty_list;
		while (!list_empty(dirty)) {
			dquot = list_first_entry(dirty, struct dquot,
						 dq_dirty);
			/* Dirty and inactive can be only bad dquot... */
			if (!test_bit(DQ_ACTIVE_B, &dquot->dq_flags)) {
				clear_dquot_dirty(dquot);
				continue;
			}
			/* Now we have active dquot from which someone is
 			 * holding reference so we can safely just increase
			 * use count */
			atomic_inc(&dquot->dq_count);
			dqstats.lookups++;
			spin_unlock(&dq_list_lock);
			sb->dq_op->write_dquot(dquot);
			dqput(dquot);
			spin_lock(&dq_list_lock);
		}
		spin_unlock(&dq_list_lock);
	}

	for (cnt = 0; cnt < MAXQUOTAS; cnt++)
		if ((cnt == type || type == -1) && sb_has_quota_active(sb, cnt)
		    && info_dirty(&dqopt->info[cnt]))
			sb->dq_op->write_info(sb, cnt);
	spin_lock(&dq_list_lock);
	dqstats.syncs++;
	spin_unlock(&dq_list_lock);
	mutex_unlock(&dqopt->dqonoff_mutex);

	return 0;
}
EXPORT_SYMBOL(vfs_quota_sync);

/* Free unused dquots from cache */
static void prune_dqcache(int count)
{
	struct list_head *head;
	struct dquot *dquot;

	head = free_dquots.prev;
	while (head != &free_dquots && count) {
		dquot = list_entry(head, struct dquot, dq_free);
		remove_dquot_hash(dquot);
		remove_free_dquot(dquot);
		remove_inuse(dquot);
		do_destroy_dquot(dquot);
		count--;
		head = free_dquots.prev;
	}
}

/*
 * This is called from kswapd when we think we need some
 * more memory
 */

static int shrink_dqcache_memory(int nr, gfp_t gfp_mask)
{
	if (nr) {
		spin_lock(&dq_list_lock);
		prune_dqcache(nr);
		spin_unlock(&dq_list_lock);
	}
	return (dqstats.free_dquots / 100) * sysctl_vfs_cache_pressure;
}

static struct shrinker dqcache_shrinker = {
	.shrink = shrink_dqcache_memory,
	.seeks = DEFAULT_SEEKS,
};

/*
 * Put reference to dquot
 * NOTE: If you change this function please check whether dqput_blocks() works right...
 */
void dqput(struct dquot *dquot)
{
	int ret;

	if (!dquot)
		return;
#ifdef __DQUOT_PARANOIA
	if (!atomic_read(&dquot->dq_count)) {
		printk("VFS: dqput: trying to free free dquot\n");
		printk("VFS: device %s, dquot of %s %d\n",
			dquot->dq_sb->s_id,
			quotatypes[dquot->dq_type],
			dquot->dq_id);
		BUG();
	}
#endif
	
	spin_lock(&dq_list_lock);
	dqstats.drops++;
	spin_unlock(&dq_list_lock);
we_slept:
	spin_lock(&dq_list_lock);
	if (atomic_read(&dquot->dq_count) > 1) {
		/* We have more than one user... nothing to do */
		atomic_dec(&dquot->dq_count);
		/* Releasing dquot during quotaoff phase? */
		if (!sb_has_quota_active(dquot->dq_sb, dquot->dq_type) &&
		    atomic_read(&dquot->dq_count) == 1)
			wake_up(&dquot->dq_wait_unused);
		spin_unlock(&dq_list_lock);
		return;
	}
	/* Need to release dquot? */
	if (test_bit(DQ_ACTIVE_B, &dquot->dq_flags) && dquot_dirty(dquot)) {
		spin_unlock(&dq_list_lock);
		/* Commit dquot before releasing */
		ret = dquot->dq_sb->dq_op->write_dquot(dquot);
		if (ret < 0) {
			printk(KERN_ERR "VFS: cannot write quota structure on "
				"device %s (error %d). Quota may get out of "
				"sync!\n", dquot->dq_sb->s_id, ret);
			/*
			 * We clear dirty bit anyway, so that we avoid
			 * infinite loop here
			 */
			spin_lock(&dq_list_lock);
			clear_dquot_dirty(dquot);
			spin_unlock(&dq_list_lock);
		}
		goto we_slept;
	}
	/* Clear flag in case dquot was inactive (something bad happened) */
	clear_dquot_dirty(dquot);
	if (test_bit(DQ_ACTIVE_B, &dquot->dq_flags)) {
		spin_unlock(&dq_list_lock);
		dquot->dq_sb->dq_op->release_dquot(dquot);
		goto we_slept;
	}
	atomic_dec(&dquot->dq_count);
#ifdef __DQUOT_PARANOIA
	/* sanity check */
	BUG_ON(!list_empty(&dquot->dq_free));
#endif
	put_dquot_last(dquot);
	spin_unlock(&dq_list_lock);
}
EXPORT_SYMBOL(dqput);

struct dquot *dquot_alloc(struct super_block *sb, int type)
{
	return kmem_cache_zalloc(dquot_cachep, GFP_NOFS);
}
EXPORT_SYMBOL(dquot_alloc);

static struct dquot *get_empty_dquot(struct super_block *sb, int type)
{
	struct dquot *dquot;

	dquot = sb->dq_op->alloc_dquot(sb, type);
	if(!dquot)
		return NULL;

	mutex_init(&dquot->dq_lock);
	INIT_LIST_HEAD(&dquot->dq_free);
	INIT_LIST_HEAD(&dquot->dq_inuse);
	INIT_HLIST_NODE(&dquot->dq_hash);
	INIT_LIST_HEAD(&dquot->dq_dirty);
	init_waitqueue_head(&dquot->dq_wait_unused);
	dquot->dq_sb = sb;
	dquot->dq_type = type;
	atomic_set(&dquot->dq_count, 1);

	return dquot;
}

/*
 * Get reference to dquot
 *
 * Locking is slightly tricky here. We are guarded from parallel quotaoff()
 * destroying our dquot by:
 *   a) checking for quota flags under dq_list_lock and
 *   b) getting a reference to dquot before we release dq_list_lock
 */
struct dquot *dqget(struct super_block *sb, unsigned int id, int type)
{
	unsigned int hashent = hashfn(sb, id, type);
	struct dquot *dquot = NULL, *empty = NULL;

        if (!sb_has_quota_active(sb, type))
		return NULL;
we_slept:
	spin_lock(&dq_list_lock);
	spin_lock(&dq_state_lock);
	if (!sb_has_quota_active(sb, type)) {
		spin_unlock(&dq_state_lock);
		spin_unlock(&dq_list_lock);
		goto out;
	}
	spin_unlock(&dq_state_lock);

	dquot = find_dquot(hashent, sb, id, type);
	if (!dquot) {
		if (!empty) {
			spin_unlock(&dq_list_lock);
			empty = get_empty_dquot(sb, type);
			if (!empty)
				schedule();	/* Try to wait for a moment... */
			goto we_slept;
		}
		dquot = empty;
		empty = NULL;
		dquot->dq_id = id;
		/* all dquots go on the inuse_list */
		put_inuse(dquot);
		/* hash it first so it can be found */
		insert_dquot_hash(dquot);
		dqstats.lookups++;
		spin_unlock(&dq_list_lock);
	} else {
		if (!atomic_read(&dquot->dq_count))
			remove_free_dquot(dquot);
		atomic_inc(&dquot->dq_count);
		dqstats.cache_hits++;
		dqstats.lookups++;
		spin_unlock(&dq_list_lock);
	}
	/* Wait for dq_lock - after this we know that either dquot_release() is
	 * already finished or it will be canceled due to dq_count > 1 test */
	wait_on_dquot(dquot);
	/* Read the dquot / allocate space in quota file */
	if (!test_bit(DQ_ACTIVE_B, &dquot->dq_flags) &&
	    sb->dq_op->acquire_dquot(dquot) < 0) {
		dqput(dquot);
		dquot = NULL;
		goto out;
	}
#ifdef __DQUOT_PARANOIA
	BUG_ON(!dquot->dq_sb);	/* Has somebody invalidated entry under us? */
#endif
out:
	if (empty)
		do_destroy_dquot(empty);

	return dquot;
}
EXPORT_SYMBOL(dqget);

static int dqinit_needed(struct inode *inode, int type)
{
	int cnt;

	if (IS_NOQUOTA(inode))
		return 0;
	if (type != -1)
		return !inode->i_dquot[type];
	for (cnt = 0; cnt < MAXQUOTAS; cnt++)
		if (!inode->i_dquot[cnt])
			return 1;
	return 0;
}

/* This routine is guarded by dqonoff_mutex mutex */
static void add_dquot_ref(struct super_block *sb, int type)
{
	struct inode *inode, *old_inode = NULL;

	spin_lock(&inode_lock);
	list_for_each_entry(inode, &sb->s_inodes, i_sb_list) {
		if (inode->i_state & (I_FREEING|I_CLEAR|I_WILL_FREE|I_NEW))
			continue;
		if (!atomic_read(&inode->i_writecount))
			continue;
		if (!dqinit_needed(inode, type))
			continue;

		__iget(inode);
		spin_unlock(&inode_lock);

		iput(old_inode);
		sb->dq_op->initialize(inode, type);
		/* We hold a reference to 'inode' so it couldn't have been
		 * removed from s_inodes list while we dropped the inode_lock.
		 * We cannot iput the inode now as we can be holding the last
		 * reference and we cannot iput it under inode_lock. So we
		 * keep the reference and iput it later. */
		old_inode = inode;
		spin_lock(&inode_lock);
	}
	spin_unlock(&inode_lock);
	iput(old_inode);
}

/*
 * Return 0 if dqput() won't block.
 * (note that 1 doesn't necessarily mean blocking)
 */
static inline int dqput_blocks(struct dquot *dquot)
{
	if (atomic_read(&dquot->dq_count) <= 1)
		return 1;
	return 0;
}

/*
 * Remove references to dquots from inode and add dquot to list for freeing
 * if we have the last referece to dquot
 * We can't race with anybody because we hold dqptr_sem for writing...
 */
static int remove_inode_dquot_ref(struct inode *inode, int type,
				  struct list_head *tofree_head)
{
	struct dquot *dquot = inode->i_dquot[type];

	inode->i_dquot[type] = NULL;
	if (dquot) {
		if (dqput_blocks(dquot)) {
#ifdef __DQUOT_PARANOIA
			if (atomic_read(&dquot->dq_count) != 1)
				printk(KERN_WARNING "VFS: Adding dquot with dq_count %d to dispose list.\n", atomic_read(&dquot->dq_count));
#endif
			spin_lock(&dq_list_lock);
			/* As dquot must have currently users it can't be on
			 * the free list... */
			list_add(&dquot->dq_free, tofree_head);
			spin_unlock(&dq_list_lock);
			return 1;
		}
		else
			dqput(dquot);   /* We have guaranteed we won't block */
	}
	return 0;
}

/*
 * Free list of dquots
 * Dquots are removed from inodes and no new references can be got so we are
 * the only ones holding reference
 */
static void put_dquot_list(struct list_head *tofree_head)
{
	struct list_head *act_head;
	struct dquot *dquot;

	act_head = tofree_head->next;
	while (act_head != tofree_head) {
		dquot = list_entry(act_head, struct dquot, dq_free);
		act_head = act_head->next;
		/* Remove dquot from the list so we won't have problems... */
		list_del_init(&dquot->dq_free);
		dqput(dquot);
	}
}

static void remove_dquot_ref(struct super_block *sb, int type,
		struct list_head *tofree_head)
{
	struct inode *inode;

	spin_lock(&inode_lock);
	list_for_each_entry(inode, &sb->s_inodes, i_sb_list) {
		/*
		 *  We have to scan also I_NEW inodes because they can already
		 *  have quota pointer initialized. Luckily, we need to touch
		 *  only quota pointers and these have separate locking
		 *  (dqptr_sem).
		 */
		if (!IS_NOQUOTA(inode))
			remove_inode_dquot_ref(inode, type, tofree_head);
	}
	spin_unlock(&inode_lock);
}

/* Gather all references from inodes and drop them */
static void drop_dquot_ref(struct super_block *sb, int type)
{
	LIST_HEAD(tofree_head);

	if (sb->dq_op) {
		down_write(&sb_dqopt(sb)->dqptr_sem);
		remove_dquot_ref(sb, type, &tofree_head);
		up_write(&sb_dqopt(sb)->dqptr_sem);
		put_dquot_list(&tofree_head);
	}
}

static inline void dquot_incr_inodes(struct dquot *dquot, qsize_t number)
{
	dquot->dq_dqb.dqb_curinodes += number;
}

static inline void dquot_incr_space(struct dquot *dquot, qsize_t number)
{
	dquot->dq_dqb.dqb_curspace += number;
}

static inline void dquot_resv_space(struct dquot *dquot, qsize_t number)
{
	dquot->dq_dqb.dqb_rsvspace += number;
}

/*
 * Claim reserved quota space
 */
static void dquot_claim_reserved_space(struct dquot *dquot,
						qsize_t number)
{
	WARN_ON(dquot->dq_dqb.dqb_rsvspace < number);
	dquot->dq_dqb.dqb_curspace += number;
	dquot->dq_dqb.dqb_rsvspace -= number;
}

static inline
void dquot_free_reserved_space(struct dquot *dquot, qsize_t number)
{
	dquot->dq_dqb.dqb_rsvspace -= number;
}

static void dquot_decr_inodes(struct dquot *dquot, qsize_t number)
{
	if (sb_dqopt(dquot->dq_sb)->flags & DQUOT_NEGATIVE_USAGE ||
	    dquot->dq_dqb.dqb_curinodes >= number)
		dquot->dq_dqb.dqb_curinodes -= number;
	else
		dquot->dq_dqb.dqb_curinodes = 0;
	if (dquot->dq_dqb.dqb_curinodes <= dquot->dq_dqb.dqb_isoftlimit)
		dquot->dq_dqb.dqb_itime = (time_t) 0;
	clear_bit(DQ_INODES_B, &dquot->dq_flags);
}

static void dquot_decr_space(struct dquot *dquot, qsize_t number)
{
	if (sb_dqopt(dquot->dq_sb)->flags & DQUOT_NEGATIVE_USAGE ||
	    dquot->dq_dqb.dqb_curspace >= number)
		dquot->dq_dqb.dqb_curspace -= number;
	else
		dquot->dq_dqb.dqb_curspace = 0;
	if (dquot->dq_dqb.dqb_curspace <= dquot->dq_dqb.dqb_bsoftlimit)
		dquot->dq_dqb.dqb_btime = (time_t) 0;
	clear_bit(DQ_BLKS_B, &dquot->dq_flags);
}

static int warning_issued(struct dquot *dquot, const int warntype)
{
	int flag = (warntype == QUOTA_NL_BHARDWARN ||
		warntype == QUOTA_NL_BSOFTLONGWARN) ? DQ_BLKS_B :
		((warntype == QUOTA_NL_IHARDWARN ||
		warntype == QUOTA_NL_ISOFTLONGWARN) ? DQ_INODES_B : 0);

	if (!flag)
		return 0;
	return test_and_set_bit(flag, &dquot->dq_flags);
}

#ifdef CONFIG_PRINT_QUOTA_WARNING
static int flag_print_warnings = 1;

static int need_print_warning(struct dquot *dquot)
{
	if (!flag_print_warnings)
		return 0;

	switch (dquot->dq_type) {
		case USRQUOTA:
			return current_fsuid() == dquot->dq_id;
		case GRPQUOTA:
			return in_group_p(dquot->dq_id);
	}
	return 0;
}

/* Print warning to user which exceeded quota */
static void print_warning(struct dquot *dquot, const int warntype)
{
	char *msg = NULL;
	struct tty_struct *tty;

	if (warntype == QUOTA_NL_IHARDBELOW ||
	    warntype == QUOTA_NL_ISOFTBELOW ||
	    warntype == QUOTA_NL_BHARDBELOW ||
	    warntype == QUOTA_NL_BSOFTBELOW || !need_print_warning(dquot))
		return;

	tty = get_current_tty();
	if (!tty)
		return;
	tty_write_message(tty, dquot->dq_sb->s_id);
	if (warntype == QUOTA_NL_ISOFTWARN || warntype == QUOTA_NL_BSOFTWARN)
		tty_write_message(tty, ": warning, ");
	else
		tty_write_message(tty, ": write failed, ");
	tty_write_message(tty, quotatypes[dquot->dq_type]);
	switch (warntype) {
		case QUOTA_NL_IHARDWARN:
			msg = " file limit reached.\r\n";
			break;
		case QUOTA_NL_ISOFTLONGWARN:
			msg = " file quota exceeded too long.\r\n";
			break;
		case QUOTA_NL_ISOFTWARN:
			msg = " file quota exceeded.\r\n";
			break;
		case QUOTA_NL_BHARDWARN:
			msg = " block limit reached.\r\n";
			break;
		case QUOTA_NL_BSOFTLONGWARN:
			msg = " block quota exceeded too long.\r\n";
			break;
		case QUOTA_NL_BSOFTWARN:
			msg = " block quota exceeded.\r\n";
			break;
	}
	tty_write_message(tty, msg);
	tty_kref_put(tty);
}
#endif

#ifdef CONFIG_QUOTA_NETLINK_INTERFACE

/* Netlink family structure for quota */
static struct genl_family quota_genl_family = {
	.id = GENL_ID_GENERATE,
	.hdrsize = 0,
	.name = "VFS_DQUOT",
	.version = 1,
	.maxattr = QUOTA_NL_A_MAX,
};

/* Send warning to userspace about user which exceeded quota */
static void send_warning(const struct dquot *dquot, const char warntype)
{
	static atomic_t seq;
	struct sk_buff *skb;
	void *msg_head;
	int ret;
	int msg_size = 4 * nla_total_size(sizeof(u32)) +
		       2 * nla_total_size(sizeof(u64));

	/* We have to allocate using GFP_NOFS as we are called from a
	 * filesystem performing write and thus further recursion into
	 * the fs to free some data could cause deadlocks. */
	skb = genlmsg_new(msg_size, GFP_NOFS);
	if (!skb) {
		printk(KERN_ERR
		  "VFS: Not enough memory to send quota warning.\n");
		return;
	}
	msg_head = genlmsg_put(skb, 0, atomic_add_return(1, &seq),
			&quota_genl_family, 0, QUOTA_NL_C_WARNING);
	if (!msg_head) {
		printk(KERN_ERR
		  "VFS: Cannot store netlink header in quota warning.\n");
		goto err_out;
	}
	ret = nla_put_u32(skb, QUOTA_NL_A_QTYPE, dquot->dq_type);
	if (ret)
		goto attr_err_out;
	ret = nla_put_u64(skb, QUOTA_NL_A_EXCESS_ID, dquot->dq_id);
	if (ret)
		goto attr_err_out;
	ret = nla_put_u32(skb, QUOTA_NL_A_WARNING, warntype);
	if (ret)
		goto attr_err_out;
	ret = nla_put_u32(skb, QUOTA_NL_A_DEV_MAJOR,
		MAJOR(dquot->dq_sb->s_dev));
	if (ret)
		goto attr_err_out;
	ret = nla_put_u32(skb, QUOTA_NL_A_DEV_MINOR,
		MINOR(dquot->dq_sb->s_dev));
	if (ret)
		goto attr_err_out;
	ret = nla_put_u64(skb, QUOTA_NL_A_CAUSED_ID, current_uid());
	if (ret)
		goto attr_err_out;
	genlmsg_end(skb, msg_head);

	genlmsg_multicast(skb, 0, quota_genl_family.id, GFP_NOFS);
	return;
attr_err_out:
	printk(KERN_ERR "VFS: Not enough space to compose quota message!\n");
err_out:
	kfree_skb(skb);
}
#endif
/*
 * Write warnings to the console and send warning messages over netlink.
 *
 * Note that this function can sleep.
 */
static void flush_warnings(struct dquot *const *dquots, char *warntype)
{
	int i;

	for (i = 0; i < MAXQUOTAS; i++)
		if (dquots[i] && warntype[i] != QUOTA_NL_NOWARN &&
		    !warning_issued(dquots[i], warntype[i])) {
#ifdef CONFIG_PRINT_QUOTA_WARNING
			print_warning(dquots[i], warntype[i]);
#endif
#ifdef CONFIG_QUOTA_NETLINK_INTERFACE
			send_warning(dquots[i], warntype[i]);
#endif
		}
}

static int ignore_hardlimit(struct dquot *dquot)
{
	struct mem_dqinfo *info = &sb_dqopt(dquot->dq_sb)->info[dquot->dq_type];

	return capable(CAP_SYS_RESOURCE) &&
	       (info->dqi_format->qf_fmt_id != QFMT_VFS_OLD ||
		!(info->dqi_flags & V1_DQF_RSQUASH));
}

/* needs dq_data_lock */
static int check_idq(struct dquot *dquot, qsize_t inodes, char *warntype)
{
	qsize_t newinodes = dquot->dq_dqb.dqb_curinodes + inodes;

	*warntype = QUOTA_NL_NOWARN;
	if (!sb_has_quota_limits_enabled(dquot->dq_sb, dquot->dq_type) ||
	    test_bit(DQ_FAKE_B, &dquot->dq_flags))
		return QUOTA_OK;

	if (dquot->dq_dqb.dqb_ihardlimit &&
	    newinodes > dquot->dq_dqb.dqb_ihardlimit &&
            !ignore_hardlimit(dquot)) {
		*warntype = QUOTA_NL_IHARDWARN;
		return NO_QUOTA;
	}

	if (dquot->dq_dqb.dqb_isoftlimit &&
	    newinodes > dquot->dq_dqb.dqb_isoftlimit &&
	    dquot->dq_dqb.dqb_itime &&
	    get_seconds() >= dquot->dq_dqb.dqb_itime &&
            !ignore_hardlimit(dquot)) {
		*warntype = QUOTA_NL_ISOFTLONGWARN;
		return NO_QUOTA;
	}

	if (dquot->dq_dqb.dqb_isoftlimit &&
	    newinodes > dquot->dq_dqb.dqb_isoftlimit &&
	    dquot->dq_dqb.dqb_itime == 0) {
		*warntype = QUOTA_NL_ISOFTWARN;
		dquot->dq_dqb.dqb_itime = get_seconds() +
		    sb_dqopt(dquot->dq_sb)->info[dquot->dq_type].dqi_igrace;
	}

	return QUOTA_OK;
}

/* needs dq_data_lock */
static int check_bdq(struct dquot *dquot, qsize_t space, int prealloc, char *warntype)
{
	qsize_t tspace;
	struct super_block *sb = dquot->dq_sb;

	*warntype = QUOTA_NL_NOWARN;
	if (!sb_has_quota_limits_enabled(sb, dquot->dq_type) ||
	    test_bit(DQ_FAKE_B, &dquot->dq_flags))
		return QUOTA_OK;

	tspace = dquot->dq_dqb.dqb_curspace + dquot->dq_dqb.dqb_rsvspace
		+ space;

	if (dquot->dq_dqb.dqb_bhardlimit &&
	    tspace > dquot->dq_dqb.dqb_bhardlimit &&
            !ignore_hardlimit(dquot)) {
		if (!prealloc)
			*warntype = QUOTA_NL_BHARDWARN;
		return NO_QUOTA;
	}

	if (dquot->dq_dqb.dqb_bsoftlimit &&
	    tspace > dquot->dq_dqb.dqb_bsoftlimit &&
	    dquot->dq_dqb.dqb_btime &&
	    get_seconds() >= dquot->dq_dqb.dqb_btime &&
            !ignore_hardlimit(dquot)) {
		if (!prealloc)
			*warntype = QUOTA_NL_BSOFTLONGWARN;
		return NO_QUOTA;
	}

	if (dquot->dq_dqb.dqb_bsoftlimit &&
	    tspace > dquot->dq_dqb.dqb_bsoftlimit &&
	    dquot->dq_dqb.dqb_btime == 0) {
		if (!prealloc) {
			*warntype = QUOTA_NL_BSOFTWARN;
			dquot->dq_dqb.dqb_btime = get_seconds() +
			    sb_dqopt(sb)->info[dquot->dq_type].dqi_bgrace;
		}
		else
			/*
			 * We don't allow preallocation to exceed softlimit so exceeding will
			 * be always printed
			 */
			return NO_QUOTA;
	}

	return QUOTA_OK;
}

static int info_idq_free(struct dquot *dquot, qsize_t inodes)
{
	qsize_t newinodes;

	if (test_bit(DQ_FAKE_B, &dquot->dq_flags) ||
	    dquot->dq_dqb.dqb_curinodes <= dquot->dq_dqb.dqb_isoftlimit ||
	    !sb_has_quota_limits_enabled(dquot->dq_sb, dquot->dq_type))
		return QUOTA_NL_NOWARN;

	newinodes = dquot->dq_dqb.dqb_curinodes - inodes;
	if (newinodes <= dquot->dq_dqb.dqb_isoftlimit)
		return QUOTA_NL_ISOFTBELOW;
	if (dquot->dq_dqb.dqb_curinodes >= dquot->dq_dqb.dqb_ihardlimit &&
	    newinodes < dquot->dq_dqb.dqb_ihardlimit)
		return QUOTA_NL_IHARDBELOW;
	return QUOTA_NL_NOWARN;
}

static int info_bdq_free(struct dquot *dquot, qsize_t space)
{
	if (test_bit(DQ_FAKE_B, &dquot->dq_flags) ||
	    dquot->dq_dqb.dqb_curspace <= dquot->dq_dqb.dqb_bsoftlimit)
		return QUOTA_NL_NOWARN;

	if (dquot->dq_dqb.dqb_curspace - space <= dquot->dq_dqb.dqb_bsoftlimit)
		return QUOTA_NL_BSOFTBELOW;
	if (dquot->dq_dqb.dqb_curspace >= dquot->dq_dqb.dqb_bhardlimit &&
	    dquot->dq_dqb.dqb_curspace - space < dquot->dq_dqb.dqb_bhardlimit)
		return QUOTA_NL_BHARDBELOW;
	return QUOTA_NL_NOWARN;
}
/*
 *	Initialize quota pointers in inode
 *	We do things in a bit complicated way but by that we avoid calling
 *	dqget() and thus filesystem callbacks under dqptr_sem.
 */
int dquot_initialize(struct inode *inode, int type)
{
	unsigned int id = 0;
	int cnt, ret = 0;
	struct dquot *got[MAXQUOTAS] = { NULL, NULL };
	struct super_block *sb = inode->i_sb;

	/* First test before acquiring mutex - solves deadlocks when we
         * re-enter the quota code and are already holding the mutex */
	if (IS_NOQUOTA(inode))
		return 0;

	/* First get references to structures we might need. */
	for (cnt = 0; cnt < MAXQUOTAS; cnt++) {
		if (type != -1 && cnt != type)
			continue;
		switch (cnt) {
		case USRQUOTA:
			id = inode->i_uid;
			break;
		case GRPQUOTA:
			id = inode->i_gid;
			break;
		}
		got[cnt] = dqget(sb, id, cnt);
	}

	down_write(&sb_dqopt(sb)->dqptr_sem);
	/* Having dqptr_sem we know NOQUOTA flags can't be altered... */
	if (IS_NOQUOTA(inode))
		goto out_err;
	for (cnt = 0; cnt < MAXQUOTAS; cnt++) {
		if (type != -1 && cnt != type)
			continue;
		/* Avoid races with quotaoff() */
		if (!sb_has_quota_active(sb, cnt))
			continue;
		if (!inode->i_dquot[cnt]) {
			inode->i_dquot[cnt] = got[cnt];
			got[cnt] = NULL;
		}
	}
out_err:
	up_write(&sb_dqopt(sb)->dqptr_sem);
	/* Drop unused references */
	for (cnt = 0; cnt < MAXQUOTAS; cnt++)
		dqput(got[cnt]);
	return ret;
}
EXPORT_SYMBOL(dquot_initialize);

/*
 * 	Release all quotas referenced by inode
 */
int dquot_drop(struct inode *inode)
{
	int cnt;
	struct dquot *put[MAXQUOTAS];

	down_write(&sb_dqopt(inode->i_sb)->dqptr_sem);
	for (cnt = 0; cnt < MAXQUOTAS; cnt++) {
		put[cnt] = inode->i_dquot[cnt];
		inode->i_dquot[cnt] = NULL;
	}
	up_write(&sb_dqopt(inode->i_sb)->dqptr_sem);

	for (cnt = 0; cnt < MAXQUOTAS; cnt++)
		dqput(put[cnt]);
	return 0;
}
EXPORT_SYMBOL(dquot_drop);

/* Wrapper to remove references to quota structures from inode */
void vfs_dq_drop(struct inode *inode)
{
	/* Here we can get arbitrary inode from clear_inode() so we have
	 * to be careful. OTOH we don't need locking as quota operations
	 * are allowed to change only at mount time */
	if (!IS_NOQUOTA(inode) && inode->i_sb && inode->i_sb->dq_op
	    && inode->i_sb->dq_op->drop) {
		int cnt;
		/* Test before calling to rule out calls from proc and such
                 * where we are not allowed to block. Note that this is
		 * actually reliable test even without the lock - the caller
		 * must assure that nobody can come after the DQUOT_DROP and
		 * add quota pointers back anyway */
		for (cnt = 0; cnt < MAXQUOTAS; cnt++)
			if (inode->i_dquot[cnt])
				break;
		if (cnt < MAXQUOTAS)
			inode->i_sb->dq_op->drop(inode);
	}
}
EXPORT_SYMBOL(vfs_dq_drop);

/*
 * Following four functions update i_blocks+i_bytes fields and
 * quota information (together with appropriate checks)
 * NOTE: We absolutely rely on the fact that caller dirties
 * the inode (usually macros in quotaops.h care about this) and
 * holds a handle for the current transaction so that dquot write and
 * inode write go into the same transaction.
 */

/*
 * This operation can block, but only after everything is updated
 */
int __dquot_alloc_space(struct inode *inode, qsize_t number,
			int warn, int reserve)
{
	int cnt, ret = QUOTA_OK;
	char warntype[MAXQUOTAS];

	for (cnt = 0; cnt < MAXQUOTAS; cnt++)
		warntype[cnt] = QUOTA_NL_NOWARN;

	spin_lock(&dq_data_lock);
	for (cnt = 0; cnt < MAXQUOTAS; cnt++) {
		if (!inode->i_dquot[cnt])
			continue;
		if (check_bdq(inode->i_dquot[cnt], number, warn, warntype+cnt)
		    == NO_QUOTA) {
			ret = NO_QUOTA;
			goto out_unlock;
		}
	}
	for (cnt = 0; cnt < MAXQUOTAS; cnt++) {
		if (!inode->i_dquot[cnt])
			continue;
		if (reserve)
			dquot_resv_space(inode->i_dquot[cnt], number);
		else
			dquot_incr_space(inode->i_dquot[cnt], number);
	}
	if (!reserve)
		inode_add_bytes(inode, number);
out_unlock:
	spin_unlock(&dq_data_lock);
	flush_warnings(inode->i_dquot, warntype);
	return ret;
}

int dquot_alloc_space(struct inode *inode, qsize_t number, int warn)
{
	int cnt, ret = QUOTA_OK;

	/*
	 * First test before acquiring mutex - solves deadlocks when we
	 * re-enter the quota code and are already holding the mutex
	 */
	if (IS_NOQUOTA(inode)) {
		inode_add_bytes(inode, number);
		goto out;
	}

	down_read(&sb_dqopt(inode->i_sb)->dqptr_sem);
	if (IS_NOQUOTA(inode)) {
		inode_add_bytes(inode, number);
		goto out_unlock;
	}

	ret = __dquot_alloc_space(inode, number, warn, 0);
	if (ret == NO_QUOTA)
		goto out_unlock;

	/* Dirtify all the dquots - this can block when journalling */
	for (cnt = 0; cnt < MAXQUOTAS; cnt++)
		if (inode->i_dquot[cnt])
			mark_dquot_dirty(inode->i_dquot[cnt]);
out_unlock:
	up_read(&sb_dqopt(inode->i_sb)->dqptr_sem);
out:
	return ret;
}
EXPORT_SYMBOL(dquot_alloc_space);

int dquot_reserve_space(struct inode *inode, qsize_t number, int warn)
{
	int ret = QUOTA_OK;

	if (IS_NOQUOTA(inode))
		goto out;

	down_read(&sb_dqopt(inode->i_sb)->dqptr_sem);
	if (IS_NOQUOTA(inode))
		goto out_unlock;

	ret = __dquot_alloc_space(inode, number, warn, 1);
out_unlock:
	up_read(&sb_dqopt(inode->i_sb)->dqptr_sem);
out:
	return ret;
}
EXPORT_SYMBOL(dquot_reserve_space);

/*
 * This operation can block, but only after everything is updated
 */
int dquot_alloc_inode(const struct inode *inode, qsize_t number)
{
	int cnt, ret = NO_QUOTA;
	char warntype[MAXQUOTAS];

	/* First test before acquiring mutex - solves deadlocks when we
         * re-enter the quota code and are already holding the mutex */
	if (IS_NOQUOTA(inode))
		return QUOTA_OK;
	for (cnt = 0; cnt < MAXQUOTAS; cnt++)
		warntype[cnt] = QUOTA_NL_NOWARN;
	down_read(&sb_dqopt(inode->i_sb)->dqptr_sem);
	if (IS_NOQUOTA(inode)) {
		up_read(&sb_dqopt(inode->i_sb)->dqptr_sem);
		return QUOTA_OK;
	}
	spin_lock(&dq_data_lock);
	for (cnt = 0; cnt < MAXQUOTAS; cnt++) {
		if (!inode->i_dquot[cnt])
			continue;
		if (check_idq(inode->i_dquot[cnt], number, warntype+cnt)
		    == NO_QUOTA)
			goto warn_put_all;
	}

	for (cnt = 0; cnt < MAXQUOTAS; cnt++) {
		if (!inode->i_dquot[cnt])
			continue;
		dquot_incr_inodes(inode->i_dquot[cnt], number);
	}
	ret = QUOTA_OK;
warn_put_all:
	spin_unlock(&dq_data_lock);
	if (ret == QUOTA_OK)
		/* Dirtify all the dquots - this can block when journalling */
		for (cnt = 0; cnt < MAXQUOTAS; cnt++)
			if (inode->i_dquot[cnt])
				mark_dquot_dirty(inode->i_dquot[cnt]);
	flush_warnings(inode->i_dquot, warntype);
	up_read(&sb_dqopt(inode->i_sb)->dqptr_sem);
	return ret;
}
EXPORT_SYMBOL(dquot_alloc_inode);

int dquot_claim_space(struct inode *inode, qsize_t number)
{
	int cnt;
	int ret = QUOTA_OK;

	if (IS_NOQUOTA(inode)) {
		inode_add_bytes(inode, number);
		goto out;
	}

	down_read(&sb_dqopt(inode->i_sb)->dqptr_sem);
	if (IS_NOQUOTA(inode))	{
		up_read(&sb_dqopt(inode->i_sb)->dqptr_sem);
		inode_add_bytes(inode, number);
		goto out;
	}

	spin_lock(&dq_data_lock);
	/* Claim reserved quotas to allocated quotas */
	for (cnt = 0; cnt < MAXQUOTAS; cnt++) {
		if (inode->i_dquot[cnt])
			dquot_claim_reserved_space(inode->i_dquot[cnt],
							number);
	}
	/* Update inode bytes */
	inode_add_bytes(inode, number);
	spin_unlock(&dq_data_lock);
	/* Dirtify all the dquots - this can block when journalling */
	for (cnt = 0; cnt < MAXQUOTAS; cnt++)
		if (inode->i_dquot[cnt])
			mark_dquot_dirty(inode->i_dquot[cnt]);
	up_read(&sb_dqopt(inode->i_sb)->dqptr_sem);
out:
	return ret;
}
EXPORT_SYMBOL(dquot_claim_space);

/*
 * Release reserved quota space
 */
void dquot_release_reserved_space(struct inode *inode, qsize_t number)
{
	int cnt;

	if (IS_NOQUOTA(inode))
		goto out;

	down_read(&sb_dqopt(inode->i_sb)->dqptr_sem);
	if (IS_NOQUOTA(inode))
		goto out_unlock;

	spin_lock(&dq_data_lock);
	/* Release reserved dquots */
	for (cnt = 0; cnt < MAXQUOTAS; cnt++) {
		if (inode->i_dquot[cnt])
			dquot_free_reserved_space(inode->i_dquot[cnt], number);
	}
	spin_unlock(&dq_data_lock);

out_unlock:
	up_read(&sb_dqopt(inode->i_sb)->dqptr_sem);
out:
	return;
}
EXPORT_SYMBOL(dquot_release_reserved_space);

/*
 * This operation can block, but only after everything is updated
 */
int dquot_free_space(struct inode *inode, qsize_t number)
{
	unsigned int cnt;
	char warntype[MAXQUOTAS];

	/* First test before acquiring mutex - solves deadlocks when we
         * re-enter the quota code and are already holding the mutex */
	if (IS_NOQUOTA(inode)) {
out_sub:
		inode_sub_bytes(inode, number);
		return QUOTA_OK;
	}

	down_read(&sb_dqopt(inode->i_sb)->dqptr_sem);
	/* Now recheck reliably when holding dqptr_sem */
	if (IS_NOQUOTA(inode)) {
		up_read(&sb_dqopt(inode->i_sb)->dqptr_sem);
		goto out_sub;
	}
	spin_lock(&dq_data_lock);
	for (cnt = 0; cnt < MAXQUOTAS; cnt++) {
		if (!inode->i_dquot[cnt])
			continue;
		warntype[cnt] = info_bdq_free(inode->i_dquot[cnt], number);
		dquot_decr_space(inode->i_dquot[cnt], number);
	}
	inode_sub_bytes(inode, number);
	spin_unlock(&dq_data_lock);
	/* Dirtify all the dquots - this can block when journalling */
	for (cnt = 0; cnt < MAXQUOTAS; cnt++)
		if (inode->i_dquot[cnt])
			mark_dquot_dirty(inode->i_dquot[cnt]);
	flush_warnings(inode->i_dquot, warntype);
	up_read(&sb_dqopt(inode->i_sb)->dqptr_sem);
	return QUOTA_OK;
}
EXPORT_SYMBOL(dquot_free_space);

/*
 * This operation can block, but only after everything is updated
 */
int dquot_free_inode(const struct inode *inode, qsize_t number)
{
	unsigned int cnt;
	char warntype[MAXQUOTAS];

	/* First test before acquiring mutex - solves deadlocks when we
         * re-enter the quota code and are already holding the mutex */
	if (IS_NOQUOTA(inode))
		return QUOTA_OK;

	down_read(&sb_dqopt(inode->i_sb)->dqptr_sem);
	/* Now recheck reliably when holding dqptr_sem */
	if (IS_NOQUOTA(inode)) {
		up_read(&sb_dqopt(inode->i_sb)->dqptr_sem);
		return QUOTA_OK;
	}
	spin_lock(&dq_data_lock);
	for (cnt = 0; cnt < MAXQUOTAS; cnt++) {
		if (!inode->i_dquot[cnt])
			continue;
		warntype[cnt] = info_idq_free(inode->i_dquot[cnt], number);
		dquot_decr_inodes(inode->i_dquot[cnt], number);
	}
	spin_unlock(&dq_data_lock);
	/* Dirtify all the dquots - this can block when journalling */
	for (cnt = 0; cnt < MAXQUOTAS; cnt++)
		if (inode->i_dquot[cnt])
			mark_dquot_dirty(inode->i_dquot[cnt]);
	flush_warnings(inode->i_dquot, warntype);
	up_read(&sb_dqopt(inode->i_sb)->dqptr_sem);
	return QUOTA_OK;
}
EXPORT_SYMBOL(dquot_free_inode);

/*
 * call back function, get reserved quota space from underlying fs
 */
qsize_t dquot_get_reserved_space(struct inode *inode)
{
	qsize_t reserved_space = 0;

	if (sb_any_quota_active(inode->i_sb) &&
	    inode->i_sb->dq_op->get_reserved_space)
		reserved_space = inode->i_sb->dq_op->get_reserved_space(inode);
	return reserved_space;
}

/*
 * Transfer the number of inode and blocks from one diskquota to an other.
 *
 * This operation can block, but only after everything is updated
 * A transaction must be started when entering this function.
 */
int dquot_transfer(struct inode *inode, struct iattr *iattr)
{
	qsize_t space, cur_space;
	qsize_t rsv_space = 0;
	struct dquot *transfer_from[MAXQUOTAS];
	struct dquot *transfer_to[MAXQUOTAS];
	int cnt, ret = QUOTA_OK;
	int chuid = iattr->ia_valid & ATTR_UID && inode->i_uid != iattr->ia_uid,
	    chgid = iattr->ia_valid & ATTR_GID && inode->i_gid != iattr->ia_gid;
	char warntype_to[MAXQUOTAS];
	char warntype_from_inodes[MAXQUOTAS], warntype_from_space[MAXQUOTAS];

	/* First test before acquiring mutex - solves deadlocks when we
         * re-enter the quota code and are already holding the mutex */
	if (IS_NOQUOTA(inode))
		return QUOTA_OK;
	/* Initialize the arrays */
	for (cnt = 0; cnt < MAXQUOTAS; cnt++) {
		transfer_from[cnt] = NULL;
		transfer_to[cnt] = NULL;
		warntype_to[cnt] = QUOTA_NL_NOWARN;
	}
	if (chuid)
		transfer_to[USRQUOTA] = dqget(inode->i_sb, iattr->ia_uid,
					      USRQUOTA);
	if (chgid)
		transfer_to[GRPQUOTA] = dqget(inode->i_sb, iattr->ia_gid,
					      GRPQUOTA);

	down_write(&sb_dqopt(inode->i_sb)->dqptr_sem);
	/* Now recheck reliably when holding dqptr_sem */
	if (IS_NOQUOTA(inode)) {	/* File without quota accounting? */
		up_write(&sb_dqopt(inode->i_sb)->dqptr_sem);
		goto put_all;
	}
	spin_lock(&dq_data_lock);
	cur_space = inode_get_bytes(inode);
	rsv_space = dquot_get_reserved_space(inode);
	space = cur_space + rsv_space;
	/* Build the transfer_from list and check the limits */
	for (cnt = 0; cnt < MAXQUOTAS; cnt++) {
		if (!transfer_to[cnt])
			continue;
		transfer_from[cnt] = inode->i_dquot[cnt];
		if (check_idq(transfer_to[cnt], 1, warntype_to + cnt) ==
		    NO_QUOTA || check_bdq(transfer_to[cnt], space, 0,
		    warntype_to + cnt) == NO_QUOTA)
			goto over_quota;
	}

	/*
	 * Finally perform the needed transfer from transfer_from to transfer_to
	 */
	for (cnt = 0; cnt < MAXQUOTAS; cnt++) {
		/*
		 * Skip changes for same uid or gid or for turned off quota-type.
		 */
		if (!transfer_to[cnt])
			continue;

		/* Due to IO error we might not have transfer_from[] structure */
		if (transfer_from[cnt]) {
			warntype_from_inodes[cnt] =
				info_idq_free(transfer_from[cnt], 1);
			warntype_from_space[cnt] =
				info_bdq_free(transfer_from[cnt], space);
			dquot_decr_inodes(transfer_from[cnt], 1);
			dquot_decr_space(transfer_from[cnt], cur_space);
			dquot_free_reserved_space(transfer_from[cnt],
						  rsv_space);
		}

		dquot_incr_inodes(transfer_to[cnt], 1);
		dquot_incr_space(transfer_to[cnt], cur_space);
		dquot_resv_space(transfer_to[cnt], rsv_space);

		inode->i_dquot[cnt] = transfer_to[cnt];
	}
	spin_unlock(&dq_data_lock);
	up_write(&sb_dqopt(inode->i_sb)->dqptr_sem);

	/* Dirtify all the dquots - this can block when journalling */
	for (cnt = 0; cnt < MAXQUOTAS; cnt++) {
		if (transfer_from[cnt])
			mark_dquot_dirty(transfer_from[cnt]);
		if (transfer_to[cnt]) {
			mark_dquot_dirty(transfer_to[cnt]);
			/* The reference we got is transferred to the inode */
			transfer_to[cnt] = NULL;
		}
	}
warn_put_all:
	flush_warnings(transfer_to, warntype_to);
	flush_warnings(transfer_from, warntype_from_inodes);
	flush_warnings(transfer_from, warntype_from_space);
put_all:
	for (cnt = 0; cnt < MAXQUOTAS; cnt++) {
		dqput(transfer_from[cnt]);
		dqput(transfer_to[cnt]);
	}
	return ret;
over_quota:
	spin_unlock(&dq_data_lock);
	up_write(&sb_dqopt(inode->i_sb)->dqptr_sem);
	/* Clear dquot pointers we don't want to dqput() */
	for (cnt = 0; cnt < MAXQUOTAS; cnt++)
		transfer_from[cnt] = NULL;
	ret = NO_QUOTA;
	goto warn_put_all;
}
EXPORT_SYMBOL(dquot_transfer);

/* Wrapper for transferring ownership of an inode */
int vfs_dq_transfer(struct inode *inode, struct iattr *iattr)
{
	if (sb_any_quota_active(inode->i_sb) && !IS_NOQUOTA(inode)) {
		vfs_dq_init(inode);
		if (inode->i_sb->dq_op->transfer(inode, iattr) == NO_QUOTA)
			return 1;
	}
	return 0;
}
EXPORT_SYMBOL(vfs_dq_transfer);

/*
 * Write info of quota file to disk
 */
int dquot_commit_info(struct super_block *sb, int type)
{
	int ret;
	struct quota_info *dqopt = sb_dqopt(sb);

	mutex_lock(&dqopt->dqio_mutex);
	ret = dqopt->ops[type]->write_file_info(sb, type);
	mutex_unlock(&dqopt->dqio_mutex);
	return ret;
}
EXPORT_SYMBOL(dquot_commit_info);

/*
 * Definitions of diskquota operations.
 */
struct dquot_operations dquot_operations = {
	.initialize	= dquot_initialize,
	.drop		= dquot_drop,
	.alloc_space	= dquot_alloc_space,
	.alloc_inode	= dquot_alloc_inode,
	.free_space	= dquot_free_space,
	.free_inode	= dquot_free_inode,
	.transfer	= dquot_transfer,
	.write_dquot	= dquot_commit,
	.acquire_dquot	= dquot_acquire,
	.release_dquot	= dquot_release,
	.mark_dirty	= dquot_mark_dquot_dirty,
	.write_info	= dquot_commit_info,
	.alloc_dquot	= dquot_alloc,
	.destroy_dquot	= dquot_destroy,
};

/*
 * Turn quota off on a device. type == -1 ==> quotaoff for all types (umount)
 */
int vfs_quota_disable(struct super_block *sb, int type, unsigned int flags)
{
	int cnt, ret = 0;
	struct quota_info *dqopt = sb_dqopt(sb);
	struct inode *toputinode[MAXQUOTAS];

	/* Cannot turn off usage accounting without turning off limits, or
	 * suspend quotas and simultaneously turn quotas off. */
	if ((flags & DQUOT_USAGE_ENABLED && !(flags & DQUOT_LIMITS_ENABLED))
	    || (flags & DQUOT_SUSPENDED && flags & (DQUOT_LIMITS_ENABLED |
	    DQUOT_USAGE_ENABLED)))
		return -EINVAL;

	/* We need to serialize quota_off() for device */
	mutex_lock(&dqopt->dqonoff_mutex);

	/*
	 * Skip everything if there's nothing to do. We have to do this because
	 * sometimes we are called when fill_super() failed and calling
	 * sync_fs() in such cases does no good.
	 */
	if (!sb_any_quota_loaded(sb)) {
		mutex_unlock(&dqopt->dqonoff_mutex);
		return 0;
	}
	for (cnt = 0; cnt < MAXQUOTAS; cnt++) {
		toputinode[cnt] = NULL;
		if (type != -1 && cnt != type)
			continue;
		if (!sb_has_quota_loaded(sb, cnt))
			continue;

		if (flags & DQUOT_SUSPENDED) {
			spin_lock(&dq_state_lock);
			dqopt->flags |=
				dquot_state_flag(DQUOT_SUSPENDED, cnt);
			spin_unlock(&dq_state_lock);
		} else {
			spin_lock(&dq_state_lock);
			dqopt->flags &= ~dquot_state_flag(flags, cnt);
			/* Turning off suspended quotas? */
			if (!sb_has_quota_loaded(sb, cnt) &&
			    sb_has_quota_suspended(sb, cnt)) {
				dqopt->flags &=	~dquot_state_flag(
							DQUOT_SUSPENDED, cnt);
				spin_unlock(&dq_state_lock);
				iput(dqopt->files[cnt]);
				dqopt->files[cnt] = NULL;
				continue;
			}
			spin_unlock(&dq_state_lock);
		}

		/* We still have to keep quota loaded? */
		if (sb_has_quota_loaded(sb, cnt) && !(flags & DQUOT_SUSPENDED))
			continue;

		/* Note: these are blocking operations */
		drop_dquot_ref(sb, cnt);
		invalidate_dquots(sb, cnt);
		/*
		 * Now all dquots should be invalidated, all writes done so we
		 * should be only users of the info. No locks needed.
		 */
		if (info_dirty(&dqopt->info[cnt]))
			sb->dq_op->write_info(sb, cnt);
		if (dqopt->ops[cnt]->free_file_info)
			dqopt->ops[cnt]->free_file_info(sb, cnt);
		put_quota_format(dqopt->info[cnt].dqi_format);

		toputinode[cnt] = dqopt->files[cnt];
		if (!sb_has_quota_loaded(sb, cnt))
			dqopt->files[cnt] = NULL;
		dqopt->info[cnt].dqi_flags = 0;
		dqopt->info[cnt].dqi_igrace = 0;
		dqopt->info[cnt].dqi_bgrace = 0;
		dqopt->ops[cnt] = NULL;
	}
	mutex_unlock(&dqopt->dqonoff_mutex);

	/* Skip syncing and setting flags if quota files are hidden */
	if (dqopt->flags & DQUOT_QUOTA_SYS_FILE)
		goto put_inodes;

	/* Sync the superblock so that buffers with quota data are written to
	 * disk (and so userspace sees correct data afterwards). */
	if (sb->s_op->sync_fs)
		sb->s_op->sync_fs(sb, 1);
	sync_blockdev(sb->s_bdev);
	/* Now the quota files are just ordinary files and we can set the
	 * inode flags back. Moreover we discard the pagecache so that
	 * userspace sees the writes we did bypassing the pagecache. We
	 * must also discard the blockdev buffers so that we see the
	 * changes done by userspace on the next quotaon() */
	for (cnt = 0; cnt < MAXQUOTAS; cnt++)
		if (toputinode[cnt]) {
			mutex_lock(&dqopt->dqonoff_mutex);
			/* If quota was reenabled in the meantime, we have
			 * nothing to do */
			if (!sb_has_quota_loaded(sb, cnt)) {
				mutex_lock_nested(&toputinode[cnt]->i_mutex,
						  I_MUTEX_QUOTA);
				toputinode[cnt]->i_flags &= ~(S_IMMUTABLE |
				  S_NOATIME | S_NOQUOTA);
				truncate_inode_pages(&toputinode[cnt]->i_data,
						     0);
				mutex_unlock(&toputinode[cnt]->i_mutex);
				mark_inode_dirty(toputinode[cnt]);
			}
			mutex_unlock(&dqopt->dqonoff_mutex);
		}
	if (sb->s_bdev)
		invalidate_bdev(sb->s_bdev);
put_inodes:
	for (cnt = 0; cnt < MAXQUOTAS; cnt++)
		if (toputinode[cnt]) {
			/* On remount RO, we keep the inode pointer so that we
			 * can reenable quota on the subsequent remount RW. We
			 * have to check 'flags' variable and not use sb_has_
			 * function because another quotaon / quotaoff could
			 * change global state before we got here. We refuse
			 * to suspend quotas when there is pending delete on
			 * the quota file... */
			if (!(flags & DQUOT_SUSPENDED))
				iput(toputinode[cnt]);
			else if (!toputinode[cnt]->i_nlink)
				ret = -EBUSY;
		}
	return ret;
}
EXPORT_SYMBOL(vfs_quota_disable);

int vfs_quota_off(struct super_block *sb, int type, int remount)
{
	return vfs_quota_disable(sb, type, remount ? DQUOT_SUSPENDED :
				 (DQUOT_USAGE_ENABLED | DQUOT_LIMITS_ENABLED));
}
EXPORT_SYMBOL(vfs_quota_off);
/*
 *	Turn quotas on on a device
 */

/*
 * Helper function to turn quotas on when we already have the inode of
 * quota file and no quota information is loaded.
 */
static int vfs_load_quota_inode(struct inode *inode, int type, int format_id,
	unsigned int flags)
{
	struct quota_format_type *fmt = find_quota_format(format_id);
	struct super_block *sb = inode->i_sb;
	struct quota_info *dqopt = sb_dqopt(sb);
	int error;
	int oldflags = -1;

	if (!fmt)
		return -ESRCH;
	if (!S_ISREG(inode->i_mode)) {
		error = -EACCES;
		goto out_fmt;
	}
	if (IS_RDONLY(inode)) {
		error = -EROFS;
		goto out_fmt;
	}
	if (!sb->s_op->quota_write || !sb->s_op->quota_read) {
		error = -EINVAL;
		goto out_fmt;
	}
	/* Usage always has to be set... */
	if (!(flags & DQUOT_USAGE_ENABLED)) {
		error = -EINVAL;
		goto out_fmt;
	}

	if (!(dqopt->flags & DQUOT_QUOTA_SYS_FILE)) {
		/* As we bypass the pagecache we must now flush the inode so
		 * that we see all the changes from userspace... */
		write_inode_now(inode, 1);
		/* And now flush the block cache so that kernel sees the
		 * changes */
		invalidate_bdev(sb->s_bdev);
	}
	mutex_lock(&dqopt->dqonoff_mutex);
	mutex_lock_nested(&inode->i_mutex, I_MUTEX_QUOTA);
	if (sb_has_quota_loaded(sb, type)) {
		error = -EBUSY;
		goto out_lock;
	}

	if (!(dqopt->flags & DQUOT_QUOTA_SYS_FILE)) {
		/* We don't want quota and atime on quota files (deadlocks
		 * possible) Also nobody should write to the file - we use
		 * special IO operations which ignore the immutable bit. */
		down_write(&dqopt->dqptr_sem);
		mutex_lock_nested(&inode->i_mutex, I_MUTEX_QUOTA);
		oldflags = inode->i_flags & (S_NOATIME | S_IMMUTABLE |
					     S_NOQUOTA);
		inode->i_flags |= S_NOQUOTA | S_NOATIME | S_IMMUTABLE;
		mutex_unlock(&inode->i_mutex);
		up_write(&dqopt->dqptr_sem);
		sb->dq_op->drop(inode);
	}

	error = -EIO;
	dqopt->files[type] = igrab(inode);
	if (!dqopt->files[type])
		goto out_lock;
	error = -EINVAL;
	if (!fmt->qf_ops->check_quota_file(sb, type))
		goto out_file_init;

	dqopt->ops[type] = fmt->qf_ops;
	dqopt->info[type].dqi_format = fmt;
	dqopt->info[type].dqi_fmt_id = format_id;
	INIT_LIST_HEAD(&dqopt->info[type].dqi_dirty_list);
	mutex_lock(&dqopt->dqio_mutex);
	error = dqopt->ops[type]->read_file_info(sb, type);
	if (error < 0) {
		mutex_unlock(&dqopt->dqio_mutex);
		goto out_file_init;
	}
	mutex_unlock(&dqopt->dqio_mutex);
	spin_lock(&dq_state_lock);
	dqopt->flags |= dquot_state_flag(flags, type);
	spin_unlock(&dq_state_lock);

	add_dquot_ref(sb, type);
	mutex_unlock(&dqopt->dqonoff_mutex);

	return 0;

out_file_init:
	dqopt->files[type] = NULL;
	iput(inode);
out_lock:
	if (oldflags != -1) {
		down_write(&dqopt->dqptr_sem);
		mutex_lock_nested(&inode->i_mutex, I_MUTEX_QUOTA);
		/* Set the flags back (in the case of accidental quotaon()
		 * on a wrong file we don't want to mess up the flags) */
		inode->i_flags &= ~(S_NOATIME | S_NOQUOTA | S_IMMUTABLE);
		inode->i_flags |= oldflags;
		mutex_unlock(&inode->i_mutex);
		up_write(&dqopt->dqptr_sem);
	}
<<<<<<< HEAD
	mutex_unlock(&inode->i_mutex);
=======
>>>>>>> ed680c4a
	mutex_unlock(&dqopt->dqonoff_mutex);
out_fmt:
	put_quota_format(fmt);

	return error; 
}

/* Reenable quotas on remount RW */
static int vfs_quota_on_remount(struct super_block *sb, int type)
{
	struct quota_info *dqopt = sb_dqopt(sb);
	struct inode *inode;
	int ret;
	unsigned int flags;

	mutex_lock(&dqopt->dqonoff_mutex);
	if (!sb_has_quota_suspended(sb, type)) {
		mutex_unlock(&dqopt->dqonoff_mutex);
		return 0;
	}
	inode = dqopt->files[type];
	dqopt->files[type] = NULL;
	spin_lock(&dq_state_lock);
	flags = dqopt->flags & dquot_state_flag(DQUOT_USAGE_ENABLED |
						DQUOT_LIMITS_ENABLED, type);
	dqopt->flags &= ~dquot_state_flag(DQUOT_STATE_FLAGS, type);
	spin_unlock(&dq_state_lock);
	mutex_unlock(&dqopt->dqonoff_mutex);

	flags = dquot_generic_flag(flags, type);
	ret = vfs_load_quota_inode(inode, type, dqopt->info[type].dqi_fmt_id,
				   flags);
	iput(inode);

	return ret;
}

int vfs_quota_on_path(struct super_block *sb, int type, int format_id,
		      struct path *path)
{
	int error = security_quota_on(path->dentry);
	if (error)
		return error;
	/* Quota file not on the same filesystem? */
	if (path->mnt->mnt_sb != sb)
		error = -EXDEV;
	else
		error = vfs_load_quota_inode(path->dentry->d_inode, type,
					     format_id, DQUOT_USAGE_ENABLED |
					     DQUOT_LIMITS_ENABLED);
	return error;
}
EXPORT_SYMBOL(vfs_quota_on_path);

int vfs_quota_on(struct super_block *sb, int type, int format_id, char *name,
		 int remount)
{
	struct path path;
	int error;

	if (remount)
		return vfs_quota_on_remount(sb, type);

	error = kern_path(name, LOOKUP_FOLLOW, &path);
	if (!error) {
		error = vfs_quota_on_path(sb, type, format_id, &path);
		path_put(&path);
	}
	return error;
}
EXPORT_SYMBOL(vfs_quota_on);

/*
 * More powerful function for turning on quotas allowing setting
 * of individual quota flags
 */
int vfs_quota_enable(struct inode *inode, int type, int format_id,
		unsigned int flags)
{
	int ret = 0;
	struct super_block *sb = inode->i_sb;
	struct quota_info *dqopt = sb_dqopt(sb);

	/* Just unsuspend quotas? */
	if (flags & DQUOT_SUSPENDED)
		return vfs_quota_on_remount(sb, type);
	if (!flags)
		return 0;
	/* Just updating flags needed? */
	if (sb_has_quota_loaded(sb, type)) {
		mutex_lock(&dqopt->dqonoff_mutex);
		/* Now do a reliable test... */
		if (!sb_has_quota_loaded(sb, type)) {
			mutex_unlock(&dqopt->dqonoff_mutex);
			goto load_quota;
		}
		if (flags & DQUOT_USAGE_ENABLED &&
		    sb_has_quota_usage_enabled(sb, type)) {
			ret = -EBUSY;
			goto out_lock;
		}
		if (flags & DQUOT_LIMITS_ENABLED &&
		    sb_has_quota_limits_enabled(sb, type)) {
			ret = -EBUSY;
			goto out_lock;
		}
		spin_lock(&dq_state_lock);
		sb_dqopt(sb)->flags |= dquot_state_flag(flags, type);
		spin_unlock(&dq_state_lock);
out_lock:
		mutex_unlock(&dqopt->dqonoff_mutex);
		return ret;
	}

load_quota:
	return vfs_load_quota_inode(inode, type, format_id, flags);
}
EXPORT_SYMBOL(vfs_quota_enable);

/*
 * This function is used when filesystem needs to initialize quotas
 * during mount time.
 */
int vfs_quota_on_mount(struct super_block *sb, char *qf_name,
		int format_id, int type)
{
	struct dentry *dentry;
	int error;

	dentry = lookup_one_len(qf_name, sb->s_root, strlen(qf_name));
	if (IS_ERR(dentry))
		return PTR_ERR(dentry);

	if (!dentry->d_inode) {
		error = -ENOENT;
		goto out;
	}

	error = security_quota_on(dentry);
	if (!error)
		error = vfs_load_quota_inode(dentry->d_inode, type, format_id,
				DQUOT_USAGE_ENABLED | DQUOT_LIMITS_ENABLED);

out:
	dput(dentry);
	return error;
}
EXPORT_SYMBOL(vfs_quota_on_mount);

/* Wrapper to turn on quotas when remounting rw */
int vfs_dq_quota_on_remount(struct super_block *sb)
{
	int cnt;
	int ret = 0, err;

	if (!sb->s_qcop || !sb->s_qcop->quota_on)
		return -ENOSYS;
	for (cnt = 0; cnt < MAXQUOTAS; cnt++) {
		err = sb->s_qcop->quota_on(sb, cnt, 0, NULL, 1);
		if (err < 0 && !ret)
			ret = err;
	}
	return ret;
}
EXPORT_SYMBOL(vfs_dq_quota_on_remount);

static inline qsize_t qbtos(qsize_t blocks)
{
	return blocks << QIF_DQBLKSIZE_BITS;
}

static inline qsize_t stoqb(qsize_t space)
{
	return (space + QIF_DQBLKSIZE - 1) >> QIF_DQBLKSIZE_BITS;
}

/* Generic routine for getting common part of quota structure */
static void do_get_dqblk(struct dquot *dquot, struct if_dqblk *di)
{
	struct mem_dqblk *dm = &dquot->dq_dqb;

	spin_lock(&dq_data_lock);
	di->dqb_bhardlimit = stoqb(dm->dqb_bhardlimit);
	di->dqb_bsoftlimit = stoqb(dm->dqb_bsoftlimit);
	di->dqb_curspace = dm->dqb_curspace + dm->dqb_rsvspace;
	di->dqb_ihardlimit = dm->dqb_ihardlimit;
	di->dqb_isoftlimit = dm->dqb_isoftlimit;
	di->dqb_curinodes = dm->dqb_curinodes;
	di->dqb_btime = dm->dqb_btime;
	di->dqb_itime = dm->dqb_itime;
	di->dqb_valid = QIF_ALL;
	spin_unlock(&dq_data_lock);
}

int vfs_get_dqblk(struct super_block *sb, int type, qid_t id,
		  struct if_dqblk *di)
{
	struct dquot *dquot;

	dquot = dqget(sb, id, type);
	if (!dquot)
		return -ESRCH;
	do_get_dqblk(dquot, di);
	dqput(dquot);

	return 0;
}
EXPORT_SYMBOL(vfs_get_dqblk);

/* Generic routine for setting common part of quota structure */
static int do_set_dqblk(struct dquot *dquot, struct if_dqblk *di)
{
	struct mem_dqblk *dm = &dquot->dq_dqb;
	int check_blim = 0, check_ilim = 0;
	struct mem_dqinfo *dqi = &sb_dqopt(dquot->dq_sb)->info[dquot->dq_type];

	if ((di->dqb_valid & QIF_BLIMITS &&
	     (di->dqb_bhardlimit > dqi->dqi_maxblimit ||
	      di->dqb_bsoftlimit > dqi->dqi_maxblimit)) ||
	    (di->dqb_valid & QIF_ILIMITS &&
	     (di->dqb_ihardlimit > dqi->dqi_maxilimit ||
	      di->dqb_isoftlimit > dqi->dqi_maxilimit)))
		return -ERANGE;

	spin_lock(&dq_data_lock);
	if (di->dqb_valid & QIF_SPACE) {
		dm->dqb_curspace = di->dqb_curspace - dm->dqb_rsvspace;
		check_blim = 1;
		__set_bit(DQ_LASTSET_B + QIF_SPACE_B, &dquot->dq_flags);
	}
	if (di->dqb_valid & QIF_BLIMITS) {
		dm->dqb_bsoftlimit = qbtos(di->dqb_bsoftlimit);
		dm->dqb_bhardlimit = qbtos(di->dqb_bhardlimit);
		check_blim = 1;
		__set_bit(DQ_LASTSET_B + QIF_BLIMITS_B, &dquot->dq_flags);
	}
	if (di->dqb_valid & QIF_INODES) {
		dm->dqb_curinodes = di->dqb_curinodes;
		check_ilim = 1;
		__set_bit(DQ_LASTSET_B + QIF_INODES_B, &dquot->dq_flags);
	}
	if (di->dqb_valid & QIF_ILIMITS) {
		dm->dqb_isoftlimit = di->dqb_isoftlimit;
		dm->dqb_ihardlimit = di->dqb_ihardlimit;
		check_ilim = 1;
		__set_bit(DQ_LASTSET_B + QIF_ILIMITS_B, &dquot->dq_flags);
	}
	if (di->dqb_valid & QIF_BTIME) {
		dm->dqb_btime = di->dqb_btime;
		check_blim = 1;
		__set_bit(DQ_LASTSET_B + QIF_BTIME_B, &dquot->dq_flags);
	}
	if (di->dqb_valid & QIF_ITIME) {
		dm->dqb_itime = di->dqb_itime;
		check_ilim = 1;
		__set_bit(DQ_LASTSET_B + QIF_ITIME_B, &dquot->dq_flags);
	}

	if (check_blim) {
		if (!dm->dqb_bsoftlimit ||
		    dm->dqb_curspace < dm->dqb_bsoftlimit) {
			dm->dqb_btime = 0;
			clear_bit(DQ_BLKS_B, &dquot->dq_flags);
		} else if (!(di->dqb_valid & QIF_BTIME))
			/* Set grace only if user hasn't provided his own... */
			dm->dqb_btime = get_seconds() + dqi->dqi_bgrace;
	}
	if (check_ilim) {
		if (!dm->dqb_isoftlimit ||
		    dm->dqb_curinodes < dm->dqb_isoftlimit) {
			dm->dqb_itime = 0;
			clear_bit(DQ_INODES_B, &dquot->dq_flags);
		} else if (!(di->dqb_valid & QIF_ITIME))
			/* Set grace only if user hasn't provided his own... */
			dm->dqb_itime = get_seconds() + dqi->dqi_igrace;
	}
	if (dm->dqb_bhardlimit || dm->dqb_bsoftlimit || dm->dqb_ihardlimit ||
	    dm->dqb_isoftlimit)
		clear_bit(DQ_FAKE_B, &dquot->dq_flags);
	else
		set_bit(DQ_FAKE_B, &dquot->dq_flags);
	spin_unlock(&dq_data_lock);
	mark_dquot_dirty(dquot);

	return 0;
}

int vfs_set_dqblk(struct super_block *sb, int type, qid_t id,
		  struct if_dqblk *di)
{
	struct dquot *dquot;
	int rc;

	dquot = dqget(sb, id, type);
	if (!dquot) {
		rc = -ESRCH;
		goto out;
	}
	rc = do_set_dqblk(dquot, di);
	dqput(dquot);
out:
	return rc;
}
EXPORT_SYMBOL(vfs_set_dqblk);

/* Generic routine for getting common part of quota file information */
int vfs_get_dqinfo(struct super_block *sb, int type, struct if_dqinfo *ii)
{
	struct mem_dqinfo *mi;
  
	mutex_lock(&sb_dqopt(sb)->dqonoff_mutex);
	if (!sb_has_quota_active(sb, type)) {
		mutex_unlock(&sb_dqopt(sb)->dqonoff_mutex);
		return -ESRCH;
	}
	mi = sb_dqopt(sb)->info + type;
	spin_lock(&dq_data_lock);
	ii->dqi_bgrace = mi->dqi_bgrace;
	ii->dqi_igrace = mi->dqi_igrace;
	ii->dqi_flags = mi->dqi_flags & DQF_MASK;
	ii->dqi_valid = IIF_ALL;
	spin_unlock(&dq_data_lock);
	mutex_unlock(&sb_dqopt(sb)->dqonoff_mutex);
	return 0;
}
EXPORT_SYMBOL(vfs_get_dqinfo);

/* Generic routine for setting common part of quota file information */
int vfs_set_dqinfo(struct super_block *sb, int type, struct if_dqinfo *ii)
{
	struct mem_dqinfo *mi;
	int err = 0;

	mutex_lock(&sb_dqopt(sb)->dqonoff_mutex);
	if (!sb_has_quota_active(sb, type)) {
		err = -ESRCH;
		goto out;
	}
	mi = sb_dqopt(sb)->info + type;
	spin_lock(&dq_data_lock);
	if (ii->dqi_valid & IIF_BGRACE)
		mi->dqi_bgrace = ii->dqi_bgrace;
	if (ii->dqi_valid & IIF_IGRACE)
		mi->dqi_igrace = ii->dqi_igrace;
	if (ii->dqi_valid & IIF_FLAGS)
		mi->dqi_flags = (mi->dqi_flags & ~DQF_MASK) |
				(ii->dqi_flags & DQF_MASK);
	spin_unlock(&dq_data_lock);
	mark_info_dirty(sb, type);
	/* Force write to disk */
	sb->dq_op->write_info(sb, type);
out:
	mutex_unlock(&sb_dqopt(sb)->dqonoff_mutex);
	return err;
}
EXPORT_SYMBOL(vfs_set_dqinfo);

struct quotactl_ops vfs_quotactl_ops = {
	.quota_on	= vfs_quota_on,
	.quota_off	= vfs_quota_off,
	.quota_sync	= vfs_quota_sync,
	.get_info	= vfs_get_dqinfo,
	.set_info	= vfs_set_dqinfo,
	.get_dqblk	= vfs_get_dqblk,
	.set_dqblk	= vfs_set_dqblk
};

static ctl_table fs_dqstats_table[] = {
	{
		.ctl_name	= FS_DQ_LOOKUPS,
		.procname	= "lookups",
		.data		= &dqstats.lookups,
		.maxlen		= sizeof(int),
		.mode		= 0444,
		.proc_handler	= &proc_dointvec,
	},
	{
		.ctl_name	= FS_DQ_DROPS,
		.procname	= "drops",
		.data		= &dqstats.drops,
		.maxlen		= sizeof(int),
		.mode		= 0444,
		.proc_handler	= &proc_dointvec,
	},
	{
		.ctl_name	= FS_DQ_READS,
		.procname	= "reads",
		.data		= &dqstats.reads,
		.maxlen		= sizeof(int),
		.mode		= 0444,
		.proc_handler	= &proc_dointvec,
	},
	{
		.ctl_name	= FS_DQ_WRITES,
		.procname	= "writes",
		.data		= &dqstats.writes,
		.maxlen		= sizeof(int),
		.mode		= 0444,
		.proc_handler	= &proc_dointvec,
	},
	{
		.ctl_name	= FS_DQ_CACHE_HITS,
		.procname	= "cache_hits",
		.data		= &dqstats.cache_hits,
		.maxlen		= sizeof(int),
		.mode		= 0444,
		.proc_handler	= &proc_dointvec,
	},
	{
		.ctl_name	= FS_DQ_ALLOCATED,
		.procname	= "allocated_dquots",
		.data		= &dqstats.allocated_dquots,
		.maxlen		= sizeof(int),
		.mode		= 0444,
		.proc_handler	= &proc_dointvec,
	},
	{
		.ctl_name	= FS_DQ_FREE,
		.procname	= "free_dquots",
		.data		= &dqstats.free_dquots,
		.maxlen		= sizeof(int),
		.mode		= 0444,
		.proc_handler	= &proc_dointvec,
	},
	{
		.ctl_name	= FS_DQ_SYNCS,
		.procname	= "syncs",
		.data		= &dqstats.syncs,
		.maxlen		= sizeof(int),
		.mode		= 0444,
		.proc_handler	= &proc_dointvec,
	},
#ifdef CONFIG_PRINT_QUOTA_WARNING
	{
		.ctl_name	= FS_DQ_WARNINGS,
		.procname	= "warnings",
		.data		= &flag_print_warnings,
		.maxlen		= sizeof(int),
		.mode		= 0644,
		.proc_handler	= &proc_dointvec,
	},
#endif
	{ .ctl_name = 0 },
};

static ctl_table fs_table[] = {
	{
		.ctl_name	= FS_DQSTATS,
		.procname	= "quota",
		.mode		= 0555,
		.child		= fs_dqstats_table,
	},
	{ .ctl_name = 0 },
};

static ctl_table sys_table[] = {
	{
		.ctl_name	= CTL_FS,
		.procname	= "fs",
		.mode		= 0555,
		.child		= fs_table,
	},
	{ .ctl_name = 0 },
};

static int __init dquot_init(void)
{
	int i;
	unsigned long nr_hash, order;

	printk(KERN_NOTICE "VFS: Disk quotas %s\n", __DQUOT_VERSION__);

	register_sysctl_table(sys_table);

	dquot_cachep = kmem_cache_create("dquot",
			sizeof(struct dquot), sizeof(unsigned long) * 4,
			(SLAB_HWCACHE_ALIGN|SLAB_RECLAIM_ACCOUNT|
				SLAB_MEM_SPREAD|SLAB_PANIC),
			NULL);

	order = 0;
	dquot_hash = (struct hlist_head *)__get_free_pages(GFP_ATOMIC, order);
	if (!dquot_hash)
		panic("Cannot create dquot hash table");

	/* Find power-of-two hlist_heads which can fit into allocation */
	nr_hash = (1UL << order) * PAGE_SIZE / sizeof(struct hlist_head);
	dq_hash_bits = 0;
	do {
		dq_hash_bits++;
	} while (nr_hash >> dq_hash_bits);
	dq_hash_bits--;

	nr_hash = 1UL << dq_hash_bits;
	dq_hash_mask = nr_hash - 1;
	for (i = 0; i < nr_hash; i++)
		INIT_HLIST_HEAD(dquot_hash + i);

	printk("Dquot-cache hash table entries: %ld (order %ld, %ld bytes)\n",
			nr_hash, order, (PAGE_SIZE << order));

	register_shrinker(&dqcache_shrinker);

#ifdef CONFIG_QUOTA_NETLINK_INTERFACE
	if (genl_register_family(&quota_genl_family) != 0)
		printk(KERN_ERR
		       "VFS: Failed to create quota netlink interface.\n");
#endif

	return 0;
}
module_init(dquot_init);<|MERGE_RESOLUTION|>--- conflicted
+++ resolved
@@ -2043,7 +2043,6 @@
 		invalidate_bdev(sb->s_bdev);
 	}
 	mutex_lock(&dqopt->dqonoff_mutex);
-	mutex_lock_nested(&inode->i_mutex, I_MUTEX_QUOTA);
 	if (sb_has_quota_loaded(sb, type)) {
 		error = -EBUSY;
 		goto out_lock;
@@ -2105,10 +2104,6 @@
 		mutex_unlock(&inode->i_mutex);
 		up_write(&dqopt->dqptr_sem);
 	}
-<<<<<<< HEAD
-	mutex_unlock(&inode->i_mutex);
-=======
->>>>>>> ed680c4a
 	mutex_unlock(&dqopt->dqonoff_mutex);
 out_fmt:
 	put_quota_format(fmt);
