--- conflicted
+++ resolved
@@ -26,14 +26,8 @@
 	Optional elements: 'tsu_clk'
 - clocks: Phandles to input clocks.
 
-<<<<<<< HEAD
-Optional properties:
-- nvmem-cells: phandle, reference to an nvmem node for the MAC address
-- nvmem-cell-names: string, should be "mac-address" if nvmem is to be used
-=======
 The MAC address will be determined using the optional properties
 defined in ethernet.txt.
->>>>>>> 0ecfebd2
 
 Optional properties for PHY child node:
 - reset-gpios : Should specify the gpio for phy reset
