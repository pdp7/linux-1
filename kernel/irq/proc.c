/*
 * linux/kernel/irq/proc.c
 *
 * Copyright (C) 1992, 1998-2004 Linus Torvalds, Ingo Molnar
 *
 * This file contains the /proc/irq/ handling code.
 */

#include <linux/irq.h>
#include <linux/proc_fs.h>
#include <linux/seq_file.h>
#include <linux/interrupt.h>

#include "internals.h"

static struct proc_dir_entry *root_irq_dir;

#ifdef CONFIG_SMP

static int irq_affinity_proc_show(struct seq_file *m, void *v)
{
	struct irq_desc *desc = irq_to_desc((long)m->private);
	const struct cpumask *mask = &desc->affinity;

#ifdef CONFIG_GENERIC_PENDING_IRQ
	if (desc->status & IRQ_MOVE_PENDING)
		mask = &desc->pending_mask;
#endif
	seq_cpumask(m, mask);
	seq_putc(m, '\n');
	return 0;
}

#ifndef is_affinity_mask_valid
#define is_affinity_mask_valid(val) 1
#endif

int no_irq_affinity;
static ssize_t irq_affinity_proc_write(struct file *file,
		const char __user *buffer, size_t count, loff_t *pos)
{
	unsigned int irq = (int)(long)PDE(file->f_path.dentry->d_inode)->data;
	cpumask_var_t new_value;
	int err;

	if (!irq_to_desc(irq)->chip->set_affinity || no_irq_affinity ||
	    irq_balancing_disabled(irq))
		return -EIO;

	if (!alloc_cpumask_var(&new_value, GFP_KERNEL))
		return -ENOMEM;

	err = cpumask_parse_user(buffer, count, new_value);
	if (err)
		goto free_cpumask;

<<<<<<< HEAD
	if (!is_affinity_mask_valid(*new_value)) {
=======
	if (!is_affinity_mask_valid(new_value)) {
>>>>>>> ab14398a
		err = -EINVAL;
		goto free_cpumask;
	}

	/*
	 * Do not allow disabling IRQs completely - it's a too easy
	 * way to make the system unusable accidentally :-) At least
	 * one online CPU still has to be targeted.
	 */
	if (!cpumask_intersects(new_value, cpu_online_mask)) {
		/* Special case for empty set - allow the architecture
		   code to set default SMP affinity. */
		err = irq_select_affinity_usr(irq) ? -EINVAL : count;
	} else {
		irq_set_affinity(irq, new_value);
		err = count;
	}

free_cpumask:
	free_cpumask_var(new_value);
	return err;
}

static int irq_affinity_proc_open(struct inode *inode, struct file *file)
{
	return single_open(file, irq_affinity_proc_show, PDE(inode)->data);
}

static const struct file_operations irq_affinity_proc_fops = {
	.open		= irq_affinity_proc_open,
	.read		= seq_read,
	.llseek		= seq_lseek,
	.release	= single_release,
	.write		= irq_affinity_proc_write,
};

static int default_affinity_show(struct seq_file *m, void *v)
{
	seq_cpumask(m, irq_default_affinity);
	seq_putc(m, '\n');
	return 0;
}

static ssize_t default_affinity_write(struct file *file,
		const char __user *buffer, size_t count, loff_t *ppos)
{
	cpumask_var_t new_value;
	int err;

<<<<<<< HEAD
	err = cpumask_parse_user(buffer, count, &new_value);
=======
	if (!alloc_cpumask_var(&new_value, GFP_KERNEL))
		return -ENOMEM;

	err = cpumask_parse_user(buffer, count, new_value);
>>>>>>> ab14398a
	if (err)
		goto out;

	if (!is_affinity_mask_valid(new_value)) {
		err = -EINVAL;
		goto out;
	}

	/*
	 * Do not allow disabling IRQs completely - it's a too easy
	 * way to make the system unusable accidentally :-) At least
	 * one online CPU still has to be targeted.
	 */
	if (!cpumask_intersects(new_value, cpu_online_mask)) {
		err = -EINVAL;
		goto out;
	}

	cpumask_copy(irq_default_affinity, new_value);
	err = count;

out:
	free_cpumask_var(new_value);
	return err;
}

static int default_affinity_open(struct inode *inode, struct file *file)
{
	return single_open(file, default_affinity_show, NULL);
}

static const struct file_operations default_affinity_proc_fops = {
	.open		= default_affinity_open,
	.read		= seq_read,
	.llseek		= seq_lseek,
	.release	= single_release,
	.write		= default_affinity_write,
};
#endif

static int irq_spurious_read(char *page, char **start, off_t off,
				  int count, int *eof, void *data)
{
	struct irq_desc *desc = irq_to_desc((long) data);
	return sprintf(page, "count %u\n"
			     "unhandled %u\n"
			     "last_unhandled %u ms\n",
			desc->irq_count,
			desc->irqs_unhandled,
			jiffies_to_msecs(desc->last_unhandled));
}

#define MAX_NAMELEN 128

static int name_unique(unsigned int irq, struct irqaction *new_action)
{
	struct irq_desc *desc = irq_to_desc(irq);
	struct irqaction *action;
	unsigned long flags;
	int ret = 1;

	spin_lock_irqsave(&desc->lock, flags);
	for (action = desc->action ; action; action = action->next) {
		if ((action != new_action) && action->name &&
				!strcmp(new_action->name, action->name)) {
			ret = 0;
			break;
		}
	}
	spin_unlock_irqrestore(&desc->lock, flags);
	return ret;
}

void register_handler_proc(unsigned int irq, struct irqaction *action)
{
	char name [MAX_NAMELEN];
	struct irq_desc *desc = irq_to_desc(irq);

	if (!desc->dir || action->dir || !action->name ||
					!name_unique(irq, action))
		return;

	memset(name, 0, MAX_NAMELEN);
	snprintf(name, MAX_NAMELEN, "%s", action->name);

	/* create /proc/irq/1234/handler/ */
	action->dir = proc_mkdir(name, desc->dir);
}

#undef MAX_NAMELEN

#define MAX_NAMELEN 10

void register_irq_proc(unsigned int irq, struct irq_desc *desc)
{
	char name [MAX_NAMELEN];
	struct proc_dir_entry *entry;

	if (!root_irq_dir || (desc->chip == &no_irq_chip) || desc->dir)
		return;

	memset(name, 0, MAX_NAMELEN);
	sprintf(name, "%d", irq);

	/* create /proc/irq/1234 */
	desc->dir = proc_mkdir(name, root_irq_dir);

#ifdef CONFIG_SMP
	/* create /proc/irq/<irq>/smp_affinity */
	proc_create_data("smp_affinity", 0600, desc->dir,
			 &irq_affinity_proc_fops, (void *)(long)irq);
#endif

	entry = create_proc_entry("spurious", 0444, desc->dir);
	if (entry) {
		entry->data = (void *)(long)irq;
		entry->read_proc = irq_spurious_read;
	}
}

#undef MAX_NAMELEN

void unregister_handler_proc(unsigned int irq, struct irqaction *action)
{
	if (action->dir) {
		struct irq_desc *desc = irq_to_desc(irq);

		remove_proc_entry(action->dir->name, desc->dir);
	}
}

static void register_default_affinity_proc(void)
{
#ifdef CONFIG_SMP
	proc_create("irq/default_smp_affinity", 0600, NULL,
		    &default_affinity_proc_fops);
#endif
}

void init_irq_proc(void)
{
	unsigned int irq;
	struct irq_desc *desc;

	/* create /proc/irq */
	root_irq_dir = proc_mkdir("irq", NULL);
	if (!root_irq_dir)
		return;

	register_default_affinity_proc();

	/*
	 * Create entries for all existing IRQs.
	 */
	for_each_irq_desc(irq, desc) {
		if (!desc)
			continue;

		register_irq_proc(irq, desc);
	}
}
<|MERGE_RESOLUTION|>--- conflicted
+++ resolved
@@ -54,11 +54,7 @@
 	if (err)
 		goto free_cpumask;
 
-<<<<<<< HEAD
-	if (!is_affinity_mask_valid(*new_value)) {
-=======
 	if (!is_affinity_mask_valid(new_value)) {
->>>>>>> ab14398a
 		err = -EINVAL;
 		goto free_cpumask;
 	}
@@ -108,14 +104,10 @@
 	cpumask_var_t new_value;
 	int err;
 
-<<<<<<< HEAD
-	err = cpumask_parse_user(buffer, count, &new_value);
-=======
 	if (!alloc_cpumask_var(&new_value, GFP_KERNEL))
 		return -ENOMEM;
 
 	err = cpumask_parse_user(buffer, count, new_value);
->>>>>>> ab14398a
 	if (err)
 		goto out;
 
