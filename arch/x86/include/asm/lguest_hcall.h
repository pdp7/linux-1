/* Architecture specific portion of the lguest hypercalls */
#ifndef _ASM_X86_LGUEST_HCALL_H
#define _ASM_X86_LGUEST_HCALL_H

#define LHCALL_FLUSH_ASYNC	0
#define LHCALL_LGUEST_INIT	1
#define LHCALL_SHUTDOWN		2
#define LHCALL_NEW_PGTABLE	4
#define LHCALL_FLUSH_TLB	5
#define LHCALL_LOAD_IDT_ENTRY	6
#define LHCALL_SET_STACK	7
#define LHCALL_TS		8
#define LHCALL_SET_CLOCKEVENT	9
#define LHCALL_HALT		10
#define LHCALL_SET_PMD		13
#define LHCALL_SET_PTE		14
#define LHCALL_SET_PGD		15
#define LHCALL_LOAD_TLS		16
#define LHCALL_NOTIFY		17
#define LHCALL_LOAD_GDT_ENTRY	18
#define LHCALL_SEND_INTERRUPTS	19

#define LGUEST_TRAP_ENTRY 0x1F

/* Argument number 3 to LHCALL_LGUEST_SHUTDOWN */
#define LGUEST_SHUTDOWN_POWEROFF	1
#define LGUEST_SHUTDOWN_RESTART		2

#ifndef __ASSEMBLY__
#include <asm/hw_irq.h>
#include <asm/kvm_para.h>

<<<<<<< HEAD
/*G:030 But first, how does our Guest contact the Host to ask for privileged
=======
/*G:030
 * But first, how does our Guest contact the Host to ask for privileged
>>>>>>> ed680c4a
 * operations?  There are two ways: the direct way is to make a "hypercall",
 * to make requests of the Host Itself.
 *
 * We use the KVM hypercall mechanism, though completely different hypercall
 * numbers. Seventeen hypercalls are available: the hypercall number is put in
 * the %eax register, and the arguments (when required) are placed in %ebx,
 * %ecx, %edx and %esi.  If a return value makes sense, it's returned in %eax.
 *
 * Grossly invalid calls result in Sudden Death at the hands of the vengeful
 * Host, rather than returning failure.  This reflects Winston Churchill's
 * definition of a gentleman: "someone who is only rude intentionally".
:*/

/* Can't use our min() macro here: needs to be a constant */
#define LGUEST_IRQS (NR_IRQS < 32 ? NR_IRQS: 32)

#define LHCALL_RING_SIZE 64
struct hcall_args {
	/* These map directly onto eax/ebx/ecx/edx/esi in struct lguest_regs */
	unsigned long arg0, arg1, arg2, arg3, arg4;
};

#endif /* !__ASSEMBLY__ */
#endif /* _ASM_X86_LGUEST_HCALL_H */<|MERGE_RESOLUTION|>--- conflicted
+++ resolved
@@ -30,12 +30,8 @@
 #include <asm/hw_irq.h>
 #include <asm/kvm_para.h>
 
-<<<<<<< HEAD
-/*G:030 But first, how does our Guest contact the Host to ask for privileged
-=======
 /*G:030
  * But first, how does our Guest contact the Host to ask for privileged
->>>>>>> ed680c4a
  * operations?  There are two ways: the direct way is to make a "hypercall",
  * to make requests of the Host Itself.
  *
