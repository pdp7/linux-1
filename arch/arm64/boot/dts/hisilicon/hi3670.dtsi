// SPDX-License-Identifier: GPL-2.0
/*
 * dts file for Hisilicon Hi3670 SoC
 *
 * Copyright (C) 2016, Hisilicon Ltd.
 * Copyright (C) 2018, Linaro Ltd.
 */

#include <dt-bindings/interrupt-controller/arm-gic.h>
#include <dt-bindings/clock/hi3670-clock.h>

/ {
	compatible = "hisilicon,hi3670";
	interrupt-parent = <&gic>;
	#address-cells = <2>;
	#size-cells = <2>;

	psci {
		compatible = "arm,psci-0.2";
		method = "smc";
	};

	cpus {
		#address-cells = <2>;
		#size-cells = <0>;

		cpu-map {
			cluster0 {
				core0 {
					cpu = <&cpu0>;
				};
				core1 {
					cpu = <&cpu1>;
				};
				core2 {
					cpu = <&cpu2>;
				};
				core3 {
					cpu = <&cpu3>;
				};
			};
			cluster1 {
				core0 {
					cpu = <&cpu4>;
				};
				core1 {
					cpu = <&cpu5>;
				};
				core2 {
					cpu = <&cpu6>;
				};
				core3 {
					cpu = <&cpu7>;
				};
			};
		};

		cpu0: cpu@0 {
			compatible = "arm,cortex-a53";
			device_type = "cpu";
			reg = <0x0 0x0>;
			enable-method = "psci";
		};

		cpu1: cpu@1 {
			compatible = "arm,cortex-a53";
			device_type = "cpu";
			reg = <0x0 0x1>;
			enable-method = "psci";
		};

		cpu2: cpu@2 {
			compatible = "arm,cortex-a53";
			device_type = "cpu";
			reg = <0x0 0x2>;
			enable-method = "psci";
		};

		cpu3: cpu@3 {
			compatible = "arm,cortex-a53";
			device_type = "cpu";
			reg = <0x0 0x3>;
			enable-method = "psci";
		};

		cpu4: cpu@100 {
			compatible = "arm,cortex-a73";
			device_type = "cpu";
			reg = <0x0 0x100>;
			enable-method = "psci";
		};

		cpu5: cpu@101 {
			compatible = "arm,cortex-a73";
			device_type = "cpu";
			reg = <0x0 0x101>;
			enable-method = "psci";
		};

		cpu6: cpu@102 {
			compatible = "arm,cortex-a73";
			device_type = "cpu";
			reg = <0x0 0x102>;
			enable-method = "psci";
		};

		cpu7: cpu@103 {
			compatible = "arm,cortex-a73";
			device_type = "cpu";
			reg = <0x0 0x103>;
			enable-method = "psci";
		};
	};

	gic: interrupt-controller@e82b0000 {
		compatible = "arm,gic-400";
		reg = <0x0 0xe82b1000 0 0x1000>, /* GICD */
		      <0x0 0xe82b2000 0 0x2000>, /* GICC */
		      <0x0 0xe82b4000 0 0x2000>, /* GICH */
		      <0x0 0xe82b6000 0 0x2000>; /* GICV */
		#interrupt-cells = <3>;
		#address-cells = <0>;
		interrupts = <GIC_PPI 9 (GIC_CPU_MASK_SIMPLE(8) |
					 IRQ_TYPE_LEVEL_HIGH)>;
		interrupt-controller;
	};

	timer {
		compatible = "arm,armv8-timer";
		interrupt-parent = <&gic>;
		interrupts = <GIC_PPI 13 (GIC_CPU_MASK_SIMPLE(8) |
					  IRQ_TYPE_LEVEL_LOW)>,
			     <GIC_PPI 14 (GIC_CPU_MASK_SIMPLE(8) |
					  IRQ_TYPE_LEVEL_LOW)>,
			     <GIC_PPI 11 (GIC_CPU_MASK_SIMPLE(8) |
					  IRQ_TYPE_LEVEL_LOW)>,
			     <GIC_PPI 10 (GIC_CPU_MASK_SIMPLE(8) |
					  IRQ_TYPE_LEVEL_LOW)>;
		clock-frequency = <1920000>;
	};

	soc {
		compatible = "simple-bus";
		#address-cells = <2>;
		#size-cells = <2>;
		ranges;

		crg_ctrl: crg_ctrl@fff35000 {
			compatible = "hisilicon,hi3670-crgctrl", "syscon";
			reg = <0x0 0xfff35000 0x0 0x1000>;
			#clock-cells = <1>;
		};

<<<<<<< HEAD
=======
		crg_rst: crg_rst_controller {
			compatible = "hisilicon,hi3670-reset",
				     "hisilicon,hi3660-reset";
			#reset-cells = <2>;
			hisi,rst-syscon = <&crg_ctrl>;
		};

>>>>>>> 0ecfebd2
		pctrl: pctrl@e8a09000 {
			compatible = "hisilicon,hi3670-pctrl", "syscon";
			reg = <0x0 0xe8a09000 0x0 0x1000>;
			#clock-cells = <1>;
		};

		pmuctrl: crg_ctrl@fff34000 {
			compatible = "hisilicon,hi3670-pmuctrl", "syscon";
			reg = <0x0 0xfff34000 0x0 0x1000>;
			#clock-cells = <1>;
		};

		sctrl: sctrl@fff0a000 {
			compatible = "hisilicon,hi3670-sctrl", "syscon";
			reg = <0x0 0xfff0a000 0x0 0x1000>;
			#clock-cells = <1>;
		};

		iomcu: iomcu@ffd7e000 {
			compatible = "hisilicon,hi3670-iomcu", "syscon";
			reg = <0x0 0xffd7e000 0x0 0x1000>;
			#clock-cells = <1>;
		};

		media1_crg: media1_crgctrl@e87ff000 {
			compatible = "hisilicon,hi3670-media1-crg", "syscon";
			reg = <0x0 0xe87ff000 0x0 0x1000>;
			#clock-cells = <1>;
		};

		media2_crg: media2_crgctrl@e8900000 {
			compatible = "hisilicon,hi3670-media2-crg","syscon";
			reg = <0x0 0xe8900000 0x0 0x1000>;
			#clock-cells = <1>;
		};

		uart0: serial@fdf02000 {
			compatible = "arm,pl011", "arm,primecell";
			reg = <0x0 0xfdf02000 0x0 0x1000>;
			interrupts = <GIC_SPI 74 IRQ_TYPE_LEVEL_HIGH>;
			clocks = <&crg_ctrl HI3670_CLK_GATE_UART0>,
				 <&crg_ctrl HI3670_PCLK>;
			clock-names = "uartclk", "apb_pclk";
			pinctrl-names = "default";
			pinctrl-0 = <&uart0_pmx_func &uart0_cfg_func>;
			status = "disabled";
		};

		uart1: serial@fdf00000 {
			compatible = "arm,pl011", "arm,primecell";
			reg = <0x0 0xfdf00000 0x0 0x1000>;
			interrupts = <GIC_SPI 75 IRQ_TYPE_LEVEL_HIGH>;
			clocks = <&crg_ctrl HI3670_CLK_GATE_UART1>,
				 <&crg_ctrl HI3670_PCLK>;
			clock-names = "uartclk", "apb_pclk";
			pinctrl-names = "default";
			status = "disabled";
		};

		uart2: serial@fdf03000 {
			compatible = "arm,pl011", "arm,primecell";
			reg = <0x0 0xfdf03000 0x0 0x1000>;
			interrupts = <GIC_SPI 76 IRQ_TYPE_LEVEL_HIGH>;
			clocks = <&crg_ctrl HI3670_CLK_GATE_UART2>,
				 <&crg_ctrl HI3670_PCLK>;
			clock-names = "uartclk", "apb_pclk";
			pinctrl-names = "default";
			pinctrl-0 = <&uart2_pmx_func &uart2_cfg_func>;
			status = "disabled";
		};

		uart3: serial@ffd74000 {
			compatible = "arm,pl011", "arm,primecell";
			reg = <0x0 0xffd74000 0x0 0x1000>;
			interrupts = <GIC_SPI 114 IRQ_TYPE_LEVEL_HIGH>;
			clocks = <&crg_ctrl HI3670_CLK_GATE_UART3>,
				 <&crg_ctrl HI3670_PCLK>;
			clock-names = "uartclk", "apb_pclk";
			pinctrl-names = "default";
			pinctrl-0 = <&uart3_pmx_func &uart3_cfg_func>;
			status = "disabled";
		};

		uart4: serial@fdf01000 {
			compatible = "arm,pl011", "arm,primecell";
			reg = <0x0 0xfdf01000 0x0 0x1000>;
			interrupts = <GIC_SPI 77 IRQ_TYPE_LEVEL_HIGH>;
			clocks = <&crg_ctrl HI3670_CLK_GATE_UART4>,
				 <&crg_ctrl HI3670_PCLK>;
			clock-names = "uartclk", "apb_pclk";
			pinctrl-names = "default";
			pinctrl-0 = <&uart4_pmx_func &uart4_cfg_func>;
			status = "disabled";
		};

		uart5: serial@fdf05000 {
			compatible = "arm,pl011", "arm,primecell";
			reg = <0x0 0xfdf05000 0x0 0x1000>;
			interrupts = <GIC_SPI 78 IRQ_TYPE_LEVEL_HIGH>;
			clocks = <&crg_ctrl HI3670_CLK_GATE_UART5>,
				 <&crg_ctrl HI3670_PCLK>;
			clock-names = "uartclk", "apb_pclk";
			pinctrl-names = "default";
			status = "disabled";
		};

		uart6: serial@fff32000 {
			compatible = "arm,pl011", "arm,primecell";
			reg = <0x0 0xfff32000 0x0 0x1000>;
			interrupts = <GIC_SPI 79 IRQ_TYPE_LEVEL_HIGH>;
			clocks = <&crg_ctrl HI3670_CLK_UART6>,
				 <&crg_ctrl HI3670_PCLK>;
			clock-names = "uartclk", "apb_pclk";
			pinctrl-names = "default";
			pinctrl-0 = <&uart6_pmx_func &uart6_cfg_func>;
<<<<<<< HEAD
=======
			status = "disabled";
		};

		gpio0: gpio@e8a0b000 {
			compatible = "arm,pl061", "arm,primecell";
			reg = <0x0 0xe8a0b000 0x0 0x1000>;
			interrupts = <GIC_SPI 84 IRQ_TYPE_LEVEL_HIGH>;
			gpio-controller;
			#gpio-cells = <2>;
			gpio-ranges = <&pmx0 1 0 1 &pmx0 3 1 5>;
			interrupt-controller;
			#interrupt-cells = <2>;
			clocks = <&crg_ctrl HI3670_PCLK_GPIO0>;
			clock-names = "apb_pclk";
		};

		gpio1: gpio@e8a0c000 {
			compatible = "arm,pl061", "arm,primecell";
			reg = <0x0 0xe8a0c000 0x0 0x1000>;
			interrupts = <GIC_SPI 85 IRQ_TYPE_LEVEL_HIGH>;
			gpio-controller;
			#gpio-cells = <2>;
			interrupt-controller;
			#interrupt-cells = <2>;
			clocks = <&crg_ctrl HI3670_PCLK_GPIO1>;
			clock-names = "apb_pclk";
		};

		gpio2: gpio@e8a0d000 {
			compatible = "arm,pl061", "arm,primecell";
			reg = <0x0 0xe8a0d000 0x0 0x1000>;
			interrupts = <GIC_SPI 86 IRQ_TYPE_LEVEL_HIGH>;
			gpio-controller;
			#gpio-cells = <2>;
			gpio-ranges = <&pmx0 1 6 7>;
			interrupt-controller;
			#interrupt-cells = <2>;
			clocks = <&crg_ctrl HI3670_PCLK_GPIO2>;
			clock-names = "apb_pclk";
		};

		gpio3: gpio@e8a0e000 {
			compatible = "arm,pl061", "arm,primecell";
			reg = <0x0 0xe8a0e000 0x0 0x1000>;
			interrupts = <GIC_SPI 87 IRQ_TYPE_LEVEL_HIGH>;
			gpio-controller;
			#gpio-cells = <2>;
			gpio-ranges =  <&pmx0 0 13 4 &pmx0 7 17 1>;
			interrupt-controller;
			#interrupt-cells = <2>;
			clocks = <&crg_ctrl HI3670_PCLK_GPIO3>;
			clock-names = "apb_pclk";
		};

		gpio4: gpio@e8a0f000 {
			compatible = "arm,pl061", "arm,primecell";
			reg = <0x0 0xe8a0f000 0x0 0x1000>;
			interrupts = <GIC_SPI 88 IRQ_TYPE_LEVEL_HIGH>;
			gpio-controller;
			#gpio-cells = <2>;
			gpio-ranges = <&pmx0 0 18 8>;
			interrupt-controller;
			#interrupt-cells = <2>;
			clocks = <&crg_ctrl HI3670_PCLK_GPIO4>;
			clock-names = "apb_pclk";
		};

		gpio5: gpio@e8a10000 {
			compatible = "arm,pl061", "arm,primecell";
			reg = <0x0 0xe8a10000 0x0 0x1000>;
			interrupts = <GIC_SPI 89 IRQ_TYPE_LEVEL_HIGH>;
			gpio-controller;
			#gpio-cells = <2>;
			gpio-ranges = <&pmx0 0 26 8>;
			interrupt-controller;
			#interrupt-cells = <2>;
			clocks = <&crg_ctrl HI3670_PCLK_GPIO5>;
			clock-names = "apb_pclk";
		};

		gpio6: gpio@e8a11000 {
			compatible = "arm,pl061", "arm,primecell";
			reg = <0x0 0xe8a11000 0x0 0x1000>;
			interrupts = <GIC_SPI 90 IRQ_TYPE_LEVEL_HIGH>;
			gpio-controller;
			#gpio-cells = <2>;
			gpio-ranges = <&pmx0 1 34 7>;
			interrupt-controller;
			#interrupt-cells = <2>;
			clocks = <&crg_ctrl HI3670_PCLK_GPIO6>;
			clock-names = "apb_pclk";
		};

		gpio7: gpio@e8a12000 {
			compatible = "arm,pl061", "arm,primecell";
			reg = <0x0 0xe8a12000 0x0 0x1000>;
			interrupts = <GIC_SPI 91 IRQ_TYPE_LEVEL_HIGH>;
			gpio-controller;
			#gpio-cells = <2>;
			gpio-ranges = <&pmx0 0 41 8>;
			interrupt-controller;
			#interrupt-cells = <2>;
			clocks = <&crg_ctrl HI3670_PCLK_GPIO7>;
			clock-names = "apb_pclk";
		};

		gpio8: gpio@e8a13000 {
			compatible = "arm,pl061", "arm,primecell";
			reg = <0x0 0xe8a13000 0x0 0x1000>;
			interrupts = <GIC_SPI 92 IRQ_TYPE_LEVEL_HIGH>;
			gpio-controller;
			#gpio-cells = <2>;
			gpio-ranges = <&pmx0 0 49 8>;
			interrupt-controller;
			#interrupt-cells = <2>;
			clocks = <&crg_ctrl HI3670_PCLK_GPIO8>;
			clock-names = "apb_pclk";
		};

		gpio9: gpio@e8a14000 {
			compatible = "arm,pl061", "arm,primecell";
			reg = <0x0 0xe8a14000 0x0 0x1000>;
			interrupts = <GIC_SPI 93 IRQ_TYPE_LEVEL_HIGH>;
			gpio-controller;
			#gpio-cells = <2>;
			gpio-ranges = <&pmx0 0 57 8>;
			interrupt-controller;
			#interrupt-cells = <2>;
			clocks = <&crg_ctrl HI3670_PCLK_GPIO9>;
			clock-names = "apb_pclk";
		};

		gpio10: gpio@e8a15000 {
			compatible = "arm,pl061", "arm,primecell";
			reg = <0x0 0xe8a15000 0x0 0x1000>;
			interrupts = <GIC_SPI 94 IRQ_TYPE_LEVEL_HIGH>;
			gpio-controller;
			#gpio-cells = <2>;
			gpio-ranges = <&pmx0 0 65 8>;
			interrupt-controller;
			#interrupt-cells = <2>;
			clocks = <&crg_ctrl HI3670_PCLK_GPIO10>;
			clock-names = "apb_pclk";
		};

		gpio11: gpio@e8a16000 {
			compatible = "arm,pl061", "arm,primecell";
			reg = <0x0 0xe8a16000 0x0 0x1000>;
			interrupts = <GIC_SPI 95 IRQ_TYPE_LEVEL_HIGH>;
			gpio-controller;
			#gpio-cells = <2>;
			gpio-ranges = <&pmx0 0 73 8>;
			interrupt-controller;
			#interrupt-cells = <2>;
			clocks = <&crg_ctrl HI3670_PCLK_GPIO11>;
			clock-names = "apb_pclk";
		};

		gpio12: gpio@e8a17000 {
			compatible = "arm,pl061", "arm,primecell";
			reg = <0x0 0xe8a17000 0x0 0x1000>;
			interrupts = <GIC_SPI 96 IRQ_TYPE_LEVEL_HIGH>;
			gpio-controller;
			#gpio-cells = <2>;
			gpio-ranges = <&pmx0 0 81 1>;
			interrupt-controller;
			#interrupt-cells = <2>;
			clocks = <&crg_ctrl HI3670_PCLK_GPIO12>;
			clock-names = "apb_pclk";
		};

		gpio13: gpio@e8a18000 {
			compatible = "arm,pl061", "arm,primecell";
			reg = <0x0 0xe8a18000 0x0 0x1000>;
			interrupts = <GIC_SPI 97 IRQ_TYPE_LEVEL_HIGH>;
			gpio-controller;
			#gpio-cells = <2>;
			interrupt-controller;
			#interrupt-cells = <2>;
			clocks = <&crg_ctrl HI3670_PCLK_GPIO13>;
			clock-names = "apb_pclk";
		};

		gpio14: gpio@e8a19000 {
			compatible = "arm,pl061", "arm,primecell";
			reg = <0x0 0xe8a19000 0x0 0x1000>;
			interrupts = <GIC_SPI 98 IRQ_TYPE_LEVEL_HIGH>;
			gpio-controller;
			#gpio-cells = <2>;
			interrupt-controller;
			#interrupt-cells = <2>;
			clocks = <&crg_ctrl HI3670_PCLK_GPIO14>;
			clock-names = "apb_pclk";
		};

		gpio15: gpio@e8a1a000 {
			compatible = "arm,pl061", "arm,primecell";
			reg = <0x0 0xe8a1a000 0x0 0x1000>;
			interrupts = <GIC_SPI 99 IRQ_TYPE_LEVEL_HIGH>;
			gpio-controller;
			#gpio-cells = <2>;
			interrupt-controller;
			#interrupt-cells = <2>;
			clocks = <&crg_ctrl HI3670_PCLK_GPIO15>;
			clock-names = "apb_pclk";
		};

		gpio16: gpio@e8a1b000 {
			compatible = "arm,pl061", "arm,primecell";
			reg = <0x0 0xe8a1b000 0x0 0x1000>;
			interrupts = <GIC_SPI 100 IRQ_TYPE_LEVEL_HIGH>;
			gpio-controller;
			#gpio-cells = <2>;
			gpio-ranges = <&pmx5 0 0 8>;
			interrupt-controller;
			#interrupt-cells = <2>;
			clocks = <&crg_ctrl HI3670_PCLK_GPIO16>;
			clock-names = "apb_pclk";
		};

		gpio17: gpio@e8a1c000 {
			compatible = "arm,pl061", "arm,primecell";
			reg = <0x0 0xe8a1c000 0x0 0x1000>;
			interrupts = <GIC_SPI 101 IRQ_TYPE_LEVEL_HIGH>;
			gpio-controller;
			#gpio-cells = <2>;
			gpio-ranges = <&pmx5 0 8 2>;
			interrupt-controller;
			#interrupt-cells = <2>;
			clocks = <&crg_ctrl HI3670_PCLK_GPIO17>;
			clock-names = "apb_pclk";
		};

		gpio18: gpio@fff28000 {
			compatible = "arm,pl061", "arm,primecell";
			reg = <0x0 0xfff28000 0x0 0x1000>;
			interrupts = <GIC_SPI 102 IRQ_TYPE_LEVEL_HIGH>;
			gpio-controller;
			#gpio-cells = <2>;
			gpio-ranges = <&pmx1 4 42 4>;
			interrupt-controller;
			#interrupt-cells = <2>;
			clocks = <&sctrl HI3670_PCLK_GPIO18>;
			clock-names = "apb_pclk";
		};

		gpio19: gpio@fff29000 {
			compatible = "arm,pl061", "arm,primecell";
			reg = <0x0 0xfff29000 0x0 0x1000>;
			interrupts = <GIC_SPI 103 IRQ_TYPE_LEVEL_HIGH>;
			gpio-controller;
			#gpio-cells = <2>;
			gpio-ranges = <&pmx1 0 61 2>;
			interrupt-controller;
			#interrupt-cells = <2>;
			clocks = <&sctrl HI3670_PCLK_GPIO19>;
			clock-names = "apb_pclk";
		};

		gpio20: gpio@e8a1f000 {
			compatible = "arm,pl061", "arm,primecell";
			reg = <0x0 0xe8a1f000 0x0 0x1000>;
			interrupts = <GIC_SPI 104 IRQ_TYPE_LEVEL_HIGH>;
			gpio-controller;
			#gpio-cells = <2>;
			gpio-ranges = <&pmx7 0 0 8>;
			interrupt-controller;
			#interrupt-cells = <2>;
			clocks = <&crg_ctrl HI3670_PCLK_GPIO20>;
			clock-names = "apb_pclk";
		};

		gpio21: gpio@e8a20000 {
			compatible = "arm,pl061", "arm,primecell";
			reg = <0x0 0xe8a20000 0x0 0x1000>;
			interrupts = <GIC_SPI 105 IRQ_TYPE_LEVEL_HIGH>;
			gpio-controller;
			#gpio-cells = <2>;
			gpio-ranges = <&pmx7 0 8 4>;
			interrupt-controller;
			#interrupt-cells = <2>;
			clocks = <&crg_ctrl HI3670_PCLK_GPIO21>;
			clock-names = "apb_pclk";
		};

		gpio22: gpio@fff0b000 {
			compatible = "arm,pl061", "arm,primecell";
			reg = <0x0 0xfff0b000 0x0 0x1000>;
			interrupts = <GIC_SPI 106 IRQ_TYPE_LEVEL_HIGH>;
			gpio-controller;
			#gpio-cells = <2>;
			/* GPIO176 */
			gpio-ranges = <&pmx1 2 0 6>;
			interrupt-controller;
			#interrupt-cells = <2>;
			clocks = <&sctrl HI3670_PCLK_AO_GPIO0>;
			clock-names = "apb_pclk";
		};

		gpio23: gpio@fff0c000 {
			compatible = "arm,pl061", "arm,primecell";
			reg = <0x0 0xfff0c000 0x0 0x1000>;
			interrupts = <GIC_SPI 107 IRQ_TYPE_LEVEL_HIGH>;
			gpio-controller;
			#gpio-cells = <2>;
			/* GPIO184 */
			gpio-ranges = <&pmx1 0 6 8>;
			interrupt-controller;
			#interrupt-cells = <2>;
			clocks = <&sctrl HI3670_PCLK_AO_GPIO1>;
			clock-names = "apb_pclk";
		};

		gpio24: gpio@fff0d000 {
			compatible = "arm,pl061", "arm,primecell";
			reg = <0x0 0xfff0d000 0x0 0x1000>;
			interrupts = <GIC_SPI 108 IRQ_TYPE_LEVEL_HIGH>;
			gpio-controller;
			#gpio-cells = <2>;
			/* GPIO192 */
			gpio-ranges = <&pmx1 0 14 8>;
			interrupt-controller;
			#interrupt-cells = <2>;
			clocks = <&sctrl HI3670_PCLK_AO_GPIO2>;
			clock-names = "apb_pclk";
		};

		gpio25: gpio@fff0e000 {
			compatible = "arm,pl061", "arm,primecell";
			reg = <0x0 0xfff0e000 0x0 0x1000>;
			interrupts = <GIC_SPI 109 IRQ_TYPE_LEVEL_HIGH>;
			gpio-controller;
			#gpio-cells = <2>;
			/* GPIO200 */
			gpio-ranges = <&pmx1 0 22 8>;
			interrupt-controller;
			#interrupt-cells = <2>;
			clocks = <&sctrl HI3670_PCLK_AO_GPIO3>;
			clock-names = "apb_pclk";
		};

		gpio26: gpio@fff0f000 {
			compatible = "arm,pl061", "arm,primecell";
			reg = <0x0 0xfff0f000 0x0 0x1000>;
			interrupts = <GIC_SPI 110 IRQ_TYPE_LEVEL_HIGH>;
			gpio-controller;
			#gpio-cells = <2>;
			/* GPIO208 */
			gpio-ranges = <&pmx1 0 30 1>;
			interrupt-controller;
			#interrupt-cells = <2>;
			clocks = <&sctrl HI3670_PCLK_AO_GPIO4>;
			clock-names = "apb_pclk";
		};

		gpio27: gpio@fff10000 {
			compatible = "arm,pl061", "arm,primecell";
			reg = <0x0 0xfff10000 0x0 0x1000>;
			interrupts = <GIC_SPI 111 IRQ_TYPE_LEVEL_HIGH>;
			gpio-controller;
			#gpio-cells = <2>;
			/* GPIO216 */
			gpio-ranges = <&pmx1 4 31 4>;
			interrupt-controller;
			#interrupt-cells = <2>;
			clocks = <&sctrl HI3670_PCLK_AO_GPIO5>;
			clock-names = "apb_pclk";
		};

		gpio28: gpio@fff1d000 {
			compatible = "arm,pl061", "arm,primecell";
			reg = <0x0 0xfff1d000 0x0 0x1000>;
			interrupts = <GIC_SPI 141 IRQ_TYPE_LEVEL_HIGH>;
			gpio-controller;
			#gpio-cells = <2>;
			gpio-ranges = <&pmx1 1 35 7>;
			interrupt-controller;
			#interrupt-cells = <2>;
			clocks = <&sctrl HI3670_PCLK_AO_GPIO6>;
			clock-names = "apb_pclk";
		};

		/* UFS */
		ufs: ufs@ff3c0000 {
			compatible = "hisilicon,hi3670-ufs", "jedec,ufs-2.1";
			/* 0: HCI standard */
			/* 1: UFS SYS CTRL */
			reg = <0x0 0xff3c0000 0x0 0x1000>,
				<0x0 0xff3e0000 0x0 0x1000>;
			interrupt-parent = <&gic>;
			interrupts = <GIC_SPI 278 IRQ_TYPE_LEVEL_HIGH>;
			clocks = <&crg_ctrl HI3670_CLK_GATE_UFSIO_REF>,
				<&crg_ctrl HI3670_CLK_GATE_UFS_SUBSYS>;
			clock-names = "ref_clk", "phy_clk";
			freq-table-hz = <0 0>, <0 0>;
			/* offset: 0x84; bit: 12 */
			resets = <&crg_rst 0x84 12>;
			reset-names = "rst";
		};

		/* SD */
		dwmmc1: dwmmc1@ff37f000 {
			compatible = "hisilicon,hi3670-dw-mshc",
				     "hisilicon,hi3660-dw-mshc";
			reg = <0x0 0xff37f000 0x0 0x1000>;
			#address-cells = <1>;
			#size-cells = <0>;
			interrupts = <GIC_SPI 139 IRQ_TYPE_LEVEL_HIGH>;
			clocks = <&crg_ctrl HI3670_CLK_GATE_SD>,
				<&crg_ctrl HI3670_HCLK_GATE_SD>;
			clock-names = "ciu", "biu";
			clock-frequency = <3200000>;
			resets = <&crg_rst 0x94 18>;
			reset-names = "reset";
			hisilicon,peripheral-syscon = <&sctrl>;
			card-detect-delay = <200>;
			status = "disabled";
		};

		/* SDIO */
		dwmmc2: dwmmc2@fc183000 {
			compatible = "hisilicon,hi3670-dw-mshc",
				     "hisilicon,hi3660-dw-mshc";
			reg = <0x0 0xfc183000 0x0 0x1000>;
			#address-cells = <1>;
			#size-cells = <0>;
			interrupts = <GIC_SPI 140 IRQ_TYPE_LEVEL_HIGH>;
			clocks = <&crg_ctrl HI3670_CLK_GATE_SDIO>,
				<&crg_ctrl HI3670_HCLK_GATE_SDIO>;
			clock-names = "ciu", "biu";
			clock-frequency = <3200000>;
			resets = <&crg_rst 0x94 20>;
			reset-names = "reset";
			card-detect-delay = <200>;
>>>>>>> 0ecfebd2
			status = "disabled";
		};

		gpio0: gpio@e8a0b000 {
			compatible = "arm,pl061", "arm,primecell";
			reg = <0x0 0xe8a0b000 0x0 0x1000>;
			interrupts = <GIC_SPI 84 IRQ_TYPE_LEVEL_HIGH>;
			gpio-controller;
			#gpio-cells = <2>;
			gpio-ranges = <&pmx0 1 0 1 &pmx0 3 1 5>;
			interrupt-controller;
			#interrupt-cells = <2>;
			clocks = <&crg_ctrl HI3670_PCLK_GPIO0>;
			clock-names = "apb_pclk";
		};

		gpio1: gpio@e8a0c000 {
			compatible = "arm,pl061", "arm,primecell";
			reg = <0x0 0xe8a0c000 0x0 0x1000>;
			interrupts = <GIC_SPI 85 IRQ_TYPE_LEVEL_HIGH>;
			gpio-controller;
			#gpio-cells = <2>;
			interrupt-controller;
			#interrupt-cells = <2>;
			clocks = <&crg_ctrl HI3670_PCLK_GPIO1>;
			clock-names = "apb_pclk";
		};

		gpio2: gpio@e8a0d000 {
			compatible = "arm,pl061", "arm,primecell";
			reg = <0x0 0xe8a0d000 0x0 0x1000>;
			interrupts = <GIC_SPI 86 IRQ_TYPE_LEVEL_HIGH>;
			gpio-controller;
			#gpio-cells = <2>;
			gpio-ranges = <&pmx0 1 6 7>;
			interrupt-controller;
			#interrupt-cells = <2>;
			clocks = <&crg_ctrl HI3670_PCLK_GPIO2>;
			clock-names = "apb_pclk";
		};

		gpio3: gpio@e8a0e000 {
			compatible = "arm,pl061", "arm,primecell";
			reg = <0x0 0xe8a0e000 0x0 0x1000>;
			interrupts = <GIC_SPI 87 IRQ_TYPE_LEVEL_HIGH>;
			gpio-controller;
			#gpio-cells = <2>;
			gpio-ranges =  <&pmx0 0 13 4 &pmx0 7 17 1>;
			interrupt-controller;
			#interrupt-cells = <2>;
			clocks = <&crg_ctrl HI3670_PCLK_GPIO3>;
			clock-names = "apb_pclk";
		};

		gpio4: gpio@e8a0f000 {
			compatible = "arm,pl061", "arm,primecell";
			reg = <0x0 0xe8a0f000 0x0 0x1000>;
			interrupts = <GIC_SPI 88 IRQ_TYPE_LEVEL_HIGH>;
			gpio-controller;
			#gpio-cells = <2>;
			gpio-ranges = <&pmx0 0 18 8>;
			interrupt-controller;
			#interrupt-cells = <2>;
			clocks = <&crg_ctrl HI3670_PCLK_GPIO4>;
			clock-names = "apb_pclk";
		};

		gpio5: gpio@e8a10000 {
			compatible = "arm,pl061", "arm,primecell";
			reg = <0x0 0xe8a10000 0x0 0x1000>;
			interrupts = <GIC_SPI 89 IRQ_TYPE_LEVEL_HIGH>;
			gpio-controller;
			#gpio-cells = <2>;
			gpio-ranges = <&pmx0 0 26 8>;
			interrupt-controller;
			#interrupt-cells = <2>;
			clocks = <&crg_ctrl HI3670_PCLK_GPIO5>;
			clock-names = "apb_pclk";
		};

		gpio6: gpio@e8a11000 {
			compatible = "arm,pl061", "arm,primecell";
			reg = <0x0 0xe8a11000 0x0 0x1000>;
			interrupts = <GIC_SPI 90 IRQ_TYPE_LEVEL_HIGH>;
			gpio-controller;
			#gpio-cells = <2>;
			gpio-ranges = <&pmx0 1 34 7>;
			interrupt-controller;
			#interrupt-cells = <2>;
			clocks = <&crg_ctrl HI3670_PCLK_GPIO6>;
			clock-names = "apb_pclk";
		};

		gpio7: gpio@e8a12000 {
			compatible = "arm,pl061", "arm,primecell";
			reg = <0x0 0xe8a12000 0x0 0x1000>;
			interrupts = <GIC_SPI 91 IRQ_TYPE_LEVEL_HIGH>;
			gpio-controller;
			#gpio-cells = <2>;
			gpio-ranges = <&pmx0 0 41 8>;
			interrupt-controller;
			#interrupt-cells = <2>;
			clocks = <&crg_ctrl HI3670_PCLK_GPIO7>;
			clock-names = "apb_pclk";
		};

		gpio8: gpio@e8a13000 {
			compatible = "arm,pl061", "arm,primecell";
			reg = <0x0 0xe8a13000 0x0 0x1000>;
			interrupts = <GIC_SPI 92 IRQ_TYPE_LEVEL_HIGH>;
			gpio-controller;
			#gpio-cells = <2>;
			gpio-ranges = <&pmx0 0 49 8>;
			interrupt-controller;
			#interrupt-cells = <2>;
			clocks = <&crg_ctrl HI3670_PCLK_GPIO8>;
			clock-names = "apb_pclk";
		};

		gpio9: gpio@e8a14000 {
			compatible = "arm,pl061", "arm,primecell";
			reg = <0x0 0xe8a14000 0x0 0x1000>;
			interrupts = <GIC_SPI 93 IRQ_TYPE_LEVEL_HIGH>;
			gpio-controller;
			#gpio-cells = <2>;
			gpio-ranges = <&pmx0 0 57 8>;
			interrupt-controller;
			#interrupt-cells = <2>;
			clocks = <&crg_ctrl HI3670_PCLK_GPIO9>;
			clock-names = "apb_pclk";
		};

		gpio10: gpio@e8a15000 {
			compatible = "arm,pl061", "arm,primecell";
			reg = <0x0 0xe8a15000 0x0 0x1000>;
			interrupts = <GIC_SPI 94 IRQ_TYPE_LEVEL_HIGH>;
			gpio-controller;
			#gpio-cells = <2>;
			gpio-ranges = <&pmx0 0 65 8>;
			interrupt-controller;
			#interrupt-cells = <2>;
			clocks = <&crg_ctrl HI3670_PCLK_GPIO10>;
			clock-names = "apb_pclk";
		};

		gpio11: gpio@e8a16000 {
			compatible = "arm,pl061", "arm,primecell";
			reg = <0x0 0xe8a16000 0x0 0x1000>;
			interrupts = <GIC_SPI 95 IRQ_TYPE_LEVEL_HIGH>;
			gpio-controller;
			#gpio-cells = <2>;
			gpio-ranges = <&pmx0 0 73 8>;
			interrupt-controller;
			#interrupt-cells = <2>;
			clocks = <&crg_ctrl HI3670_PCLK_GPIO11>;
			clock-names = "apb_pclk";
		};

		gpio12: gpio@e8a17000 {
			compatible = "arm,pl061", "arm,primecell";
			reg = <0x0 0xe8a17000 0x0 0x1000>;
			interrupts = <GIC_SPI 96 IRQ_TYPE_LEVEL_HIGH>;
			gpio-controller;
			#gpio-cells = <2>;
			gpio-ranges = <&pmx0 0 81 1>;
			interrupt-controller;
			#interrupt-cells = <2>;
			clocks = <&crg_ctrl HI3670_PCLK_GPIO12>;
			clock-names = "apb_pclk";
		};

		gpio13: gpio@e8a18000 {
			compatible = "arm,pl061", "arm,primecell";
			reg = <0x0 0xe8a18000 0x0 0x1000>;
			interrupts = <GIC_SPI 97 IRQ_TYPE_LEVEL_HIGH>;
			gpio-controller;
			#gpio-cells = <2>;
			interrupt-controller;
			#interrupt-cells = <2>;
			clocks = <&crg_ctrl HI3670_PCLK_GPIO13>;
			clock-names = "apb_pclk";
		};

		gpio14: gpio@e8a19000 {
			compatible = "arm,pl061", "arm,primecell";
			reg = <0x0 0xe8a19000 0x0 0x1000>;
			interrupts = <GIC_SPI 98 IRQ_TYPE_LEVEL_HIGH>;
			gpio-controller;
			#gpio-cells = <2>;
			interrupt-controller;
			#interrupt-cells = <2>;
			clocks = <&crg_ctrl HI3670_PCLK_GPIO14>;
			clock-names = "apb_pclk";
		};

		gpio15: gpio@e8a1a000 {
			compatible = "arm,pl061", "arm,primecell";
			reg = <0x0 0xe8a1a000 0x0 0x1000>;
			interrupts = <GIC_SPI 99 IRQ_TYPE_LEVEL_HIGH>;
			gpio-controller;
			#gpio-cells = <2>;
			interrupt-controller;
			#interrupt-cells = <2>;
			clocks = <&crg_ctrl HI3670_PCLK_GPIO15>;
			clock-names = "apb_pclk";
		};

		gpio16: gpio@e8a1b000 {
			compatible = "arm,pl061", "arm,primecell";
			reg = <0x0 0xe8a1b000 0x0 0x1000>;
			interrupts = <GIC_SPI 100 IRQ_TYPE_LEVEL_HIGH>;
			gpio-controller;
			#gpio-cells = <2>;
			gpio-ranges = <&pmx5 0 0 8>;
			interrupt-controller;
			#interrupt-cells = <2>;
			clocks = <&crg_ctrl HI3670_PCLK_GPIO16>;
			clock-names = "apb_pclk";
		};

		gpio17: gpio@e8a1c000 {
			compatible = "arm,pl061", "arm,primecell";
			reg = <0x0 0xe8a1c000 0x0 0x1000>;
			interrupts = <GIC_SPI 101 IRQ_TYPE_LEVEL_HIGH>;
			gpio-controller;
			#gpio-cells = <2>;
			gpio-ranges = <&pmx5 0 8 2>;
			interrupt-controller;
			#interrupt-cells = <2>;
			clocks = <&crg_ctrl HI3670_PCLK_GPIO17>;
			clock-names = "apb_pclk";
		};

		gpio18: gpio@fff28000 {
			compatible = "arm,pl061", "arm,primecell";
			reg = <0x0 0xfff28000 0x0 0x1000>;
			interrupts = <GIC_SPI 102 IRQ_TYPE_LEVEL_HIGH>;
			gpio-controller;
			#gpio-cells = <2>;
			gpio-ranges = <&pmx1 4 42 4>;
			interrupt-controller;
			#interrupt-cells = <2>;
			clocks = <&sctrl HI3670_PCLK_GPIO18>;
			clock-names = "apb_pclk";
		};

		gpio19: gpio@fff29000 {
			compatible = "arm,pl061", "arm,primecell";
			reg = <0x0 0xfff29000 0x0 0x1000>;
			interrupts = <GIC_SPI 103 IRQ_TYPE_LEVEL_HIGH>;
			gpio-controller;
			#gpio-cells = <2>;
			gpio-ranges = <&pmx1 0 61 2>;
			interrupt-controller;
			#interrupt-cells = <2>;
			clocks = <&sctrl HI3670_PCLK_GPIO19>;
			clock-names = "apb_pclk";
		};

		gpio20: gpio@e8a1f000 {
			compatible = "arm,pl061", "arm,primecell";
			reg = <0x0 0xe8a1f000 0x0 0x1000>;
			interrupts = <GIC_SPI 104 IRQ_TYPE_LEVEL_HIGH>;
			gpio-controller;
			#gpio-cells = <2>;
			gpio-ranges = <&pmx7 0 0 8>;
			interrupt-controller;
			#interrupt-cells = <2>;
			clocks = <&crg_ctrl HI3670_PCLK_GPIO20>;
			clock-names = "apb_pclk";
		};

		gpio21: gpio@e8a20000 {
			compatible = "arm,pl061", "arm,primecell";
			reg = <0x0 0xe8a20000 0x0 0x1000>;
			interrupts = <GIC_SPI 105 IRQ_TYPE_LEVEL_HIGH>;
			gpio-controller;
			#gpio-cells = <2>;
			gpio-ranges = <&pmx7 0 8 4>;
			interrupt-controller;
			#interrupt-cells = <2>;
			clocks = <&crg_ctrl HI3670_PCLK_GPIO21>;
			clock-names = "apb_pclk";
		};

		gpio22: gpio@fff0b000 {
			compatible = "arm,pl061", "arm,primecell";
			reg = <0x0 0xfff0b000 0x0 0x1000>;
			interrupts = <GIC_SPI 106 IRQ_TYPE_LEVEL_HIGH>;
			gpio-controller;
			#gpio-cells = <2>;
			/* GPIO176 */
			gpio-ranges = <&pmx1 2 0 6>;
			interrupt-controller;
			#interrupt-cells = <2>;
			clocks = <&sctrl HI3670_PCLK_AO_GPIO0>;
			clock-names = "apb_pclk";
		};

		gpio23: gpio@fff0c000 {
			compatible = "arm,pl061", "arm,primecell";
			reg = <0x0 0xfff0c000 0x0 0x1000>;
			interrupts = <GIC_SPI 107 IRQ_TYPE_LEVEL_HIGH>;
			gpio-controller;
			#gpio-cells = <2>;
			/* GPIO184 */
			gpio-ranges = <&pmx1 0 6 8>;
			interrupt-controller;
			#interrupt-cells = <2>;
			clocks = <&sctrl HI3670_PCLK_AO_GPIO1>;
			clock-names = "apb_pclk";
		};

		gpio24: gpio@fff0d000 {
			compatible = "arm,pl061", "arm,primecell";
			reg = <0x0 0xfff0d000 0x0 0x1000>;
			interrupts = <GIC_SPI 108 IRQ_TYPE_LEVEL_HIGH>;
			gpio-controller;
			#gpio-cells = <2>;
			/* GPIO192 */
			gpio-ranges = <&pmx1 0 14 8>;
			interrupt-controller;
			#interrupt-cells = <2>;
			clocks = <&sctrl HI3670_PCLK_AO_GPIO2>;
			clock-names = "apb_pclk";
		};

		gpio25: gpio@fff0e000 {
			compatible = "arm,pl061", "arm,primecell";
			reg = <0x0 0xfff0e000 0x0 0x1000>;
			interrupts = <GIC_SPI 109 IRQ_TYPE_LEVEL_HIGH>;
			gpio-controller;
			#gpio-cells = <2>;
			/* GPIO200 */
			gpio-ranges = <&pmx1 0 22 8>;
			interrupt-controller;
			#interrupt-cells = <2>;
			clocks = <&sctrl HI3670_PCLK_AO_GPIO3>;
			clock-names = "apb_pclk";
		};

		gpio26: gpio@fff0f000 {
			compatible = "arm,pl061", "arm,primecell";
			reg = <0x0 0xfff0f000 0x0 0x1000>;
			interrupts = <GIC_SPI 110 IRQ_TYPE_LEVEL_HIGH>;
			gpio-controller;
			#gpio-cells = <2>;
			/* GPIO208 */
			gpio-ranges = <&pmx1 0 30 1>;
			interrupt-controller;
			#interrupt-cells = <2>;
			clocks = <&sctrl HI3670_PCLK_AO_GPIO4>;
			clock-names = "apb_pclk";
		};

		gpio27: gpio@fff10000 {
			compatible = "arm,pl061", "arm,primecell";
			reg = <0x0 0xfff10000 0x0 0x1000>;
			interrupts = <GIC_SPI 111 IRQ_TYPE_LEVEL_HIGH>;
			gpio-controller;
			#gpio-cells = <2>;
			/* GPIO216 */
			gpio-ranges = <&pmx1 4 31 4>;
			interrupt-controller;
			#interrupt-cells = <2>;
			clocks = <&sctrl HI3670_PCLK_AO_GPIO5>;
			clock-names = "apb_pclk";
		};

		gpio28: gpio@fff1d000 {
			compatible = "arm,pl061", "arm,primecell";
			reg = <0x0 0xfff1d000 0x0 0x1000>;
			interrupts = <GIC_SPI 141 IRQ_TYPE_LEVEL_HIGH>;
			gpio-controller;
			#gpio-cells = <2>;
			gpio-ranges = <&pmx1 1 35 7>;
			interrupt-controller;
			#interrupt-cells = <2>;
			clocks = <&sctrl HI3670_PCLK_AO_GPIO6>;
			clock-names = "apb_pclk";
		};
	};
};<|MERGE_RESOLUTION|>--- conflicted
+++ resolved
@@ -151,8 +151,6 @@
 			#clock-cells = <1>;
 		};
 
-<<<<<<< HEAD
-=======
 		crg_rst: crg_rst_controller {
 			compatible = "hisilicon,hi3670-reset",
 				     "hisilicon,hi3660-reset";
@@ -160,7 +158,6 @@
 			hisi,rst-syscon = <&crg_ctrl>;
 		};
 
->>>>>>> 0ecfebd2
 		pctrl: pctrl@e8a09000 {
 			compatible = "hisilicon,hi3670-pctrl", "syscon";
 			reg = <0x0 0xe8a09000 0x0 0x1000>;
@@ -276,8 +273,6 @@
 			clock-names = "uartclk", "apb_pclk";
 			pinctrl-names = "default";
 			pinctrl-0 = <&uart6_pmx_func &uart6_cfg_func>;
-<<<<<<< HEAD
-=======
 			status = "disabled";
 		};
 
@@ -712,387 +707,7 @@
 			resets = <&crg_rst 0x94 20>;
 			reset-names = "reset";
 			card-detect-delay = <200>;
->>>>>>> 0ecfebd2
-			status = "disabled";
-		};
-
-		gpio0: gpio@e8a0b000 {
-			compatible = "arm,pl061", "arm,primecell";
-			reg = <0x0 0xe8a0b000 0x0 0x1000>;
-			interrupts = <GIC_SPI 84 IRQ_TYPE_LEVEL_HIGH>;
-			gpio-controller;
-			#gpio-cells = <2>;
-			gpio-ranges = <&pmx0 1 0 1 &pmx0 3 1 5>;
-			interrupt-controller;
-			#interrupt-cells = <2>;
-			clocks = <&crg_ctrl HI3670_PCLK_GPIO0>;
-			clock-names = "apb_pclk";
-		};
-
-		gpio1: gpio@e8a0c000 {
-			compatible = "arm,pl061", "arm,primecell";
-			reg = <0x0 0xe8a0c000 0x0 0x1000>;
-			interrupts = <GIC_SPI 85 IRQ_TYPE_LEVEL_HIGH>;
-			gpio-controller;
-			#gpio-cells = <2>;
-			interrupt-controller;
-			#interrupt-cells = <2>;
-			clocks = <&crg_ctrl HI3670_PCLK_GPIO1>;
-			clock-names = "apb_pclk";
-		};
-
-		gpio2: gpio@e8a0d000 {
-			compatible = "arm,pl061", "arm,primecell";
-			reg = <0x0 0xe8a0d000 0x0 0x1000>;
-			interrupts = <GIC_SPI 86 IRQ_TYPE_LEVEL_HIGH>;
-			gpio-controller;
-			#gpio-cells = <2>;
-			gpio-ranges = <&pmx0 1 6 7>;
-			interrupt-controller;
-			#interrupt-cells = <2>;
-			clocks = <&crg_ctrl HI3670_PCLK_GPIO2>;
-			clock-names = "apb_pclk";
-		};
-
-		gpio3: gpio@e8a0e000 {
-			compatible = "arm,pl061", "arm,primecell";
-			reg = <0x0 0xe8a0e000 0x0 0x1000>;
-			interrupts = <GIC_SPI 87 IRQ_TYPE_LEVEL_HIGH>;
-			gpio-controller;
-			#gpio-cells = <2>;
-			gpio-ranges =  <&pmx0 0 13 4 &pmx0 7 17 1>;
-			interrupt-controller;
-			#interrupt-cells = <2>;
-			clocks = <&crg_ctrl HI3670_PCLK_GPIO3>;
-			clock-names = "apb_pclk";
-		};
-
-		gpio4: gpio@e8a0f000 {
-			compatible = "arm,pl061", "arm,primecell";
-			reg = <0x0 0xe8a0f000 0x0 0x1000>;
-			interrupts = <GIC_SPI 88 IRQ_TYPE_LEVEL_HIGH>;
-			gpio-controller;
-			#gpio-cells = <2>;
-			gpio-ranges = <&pmx0 0 18 8>;
-			interrupt-controller;
-			#interrupt-cells = <2>;
-			clocks = <&crg_ctrl HI3670_PCLK_GPIO4>;
-			clock-names = "apb_pclk";
-		};
-
-		gpio5: gpio@e8a10000 {
-			compatible = "arm,pl061", "arm,primecell";
-			reg = <0x0 0xe8a10000 0x0 0x1000>;
-			interrupts = <GIC_SPI 89 IRQ_TYPE_LEVEL_HIGH>;
-			gpio-controller;
-			#gpio-cells = <2>;
-			gpio-ranges = <&pmx0 0 26 8>;
-			interrupt-controller;
-			#interrupt-cells = <2>;
-			clocks = <&crg_ctrl HI3670_PCLK_GPIO5>;
-			clock-names = "apb_pclk";
-		};
-
-		gpio6: gpio@e8a11000 {
-			compatible = "arm,pl061", "arm,primecell";
-			reg = <0x0 0xe8a11000 0x0 0x1000>;
-			interrupts = <GIC_SPI 90 IRQ_TYPE_LEVEL_HIGH>;
-			gpio-controller;
-			#gpio-cells = <2>;
-			gpio-ranges = <&pmx0 1 34 7>;
-			interrupt-controller;
-			#interrupt-cells = <2>;
-			clocks = <&crg_ctrl HI3670_PCLK_GPIO6>;
-			clock-names = "apb_pclk";
-		};
-
-		gpio7: gpio@e8a12000 {
-			compatible = "arm,pl061", "arm,primecell";
-			reg = <0x0 0xe8a12000 0x0 0x1000>;
-			interrupts = <GIC_SPI 91 IRQ_TYPE_LEVEL_HIGH>;
-			gpio-controller;
-			#gpio-cells = <2>;
-			gpio-ranges = <&pmx0 0 41 8>;
-			interrupt-controller;
-			#interrupt-cells = <2>;
-			clocks = <&crg_ctrl HI3670_PCLK_GPIO7>;
-			clock-names = "apb_pclk";
-		};
-
-		gpio8: gpio@e8a13000 {
-			compatible = "arm,pl061", "arm,primecell";
-			reg = <0x0 0xe8a13000 0x0 0x1000>;
-			interrupts = <GIC_SPI 92 IRQ_TYPE_LEVEL_HIGH>;
-			gpio-controller;
-			#gpio-cells = <2>;
-			gpio-ranges = <&pmx0 0 49 8>;
-			interrupt-controller;
-			#interrupt-cells = <2>;
-			clocks = <&crg_ctrl HI3670_PCLK_GPIO8>;
-			clock-names = "apb_pclk";
-		};
-
-		gpio9: gpio@e8a14000 {
-			compatible = "arm,pl061", "arm,primecell";
-			reg = <0x0 0xe8a14000 0x0 0x1000>;
-			interrupts = <GIC_SPI 93 IRQ_TYPE_LEVEL_HIGH>;
-			gpio-controller;
-			#gpio-cells = <2>;
-			gpio-ranges = <&pmx0 0 57 8>;
-			interrupt-controller;
-			#interrupt-cells = <2>;
-			clocks = <&crg_ctrl HI3670_PCLK_GPIO9>;
-			clock-names = "apb_pclk";
-		};
-
-		gpio10: gpio@e8a15000 {
-			compatible = "arm,pl061", "arm,primecell";
-			reg = <0x0 0xe8a15000 0x0 0x1000>;
-			interrupts = <GIC_SPI 94 IRQ_TYPE_LEVEL_HIGH>;
-			gpio-controller;
-			#gpio-cells = <2>;
-			gpio-ranges = <&pmx0 0 65 8>;
-			interrupt-controller;
-			#interrupt-cells = <2>;
-			clocks = <&crg_ctrl HI3670_PCLK_GPIO10>;
-			clock-names = "apb_pclk";
-		};
-
-		gpio11: gpio@e8a16000 {
-			compatible = "arm,pl061", "arm,primecell";
-			reg = <0x0 0xe8a16000 0x0 0x1000>;
-			interrupts = <GIC_SPI 95 IRQ_TYPE_LEVEL_HIGH>;
-			gpio-controller;
-			#gpio-cells = <2>;
-			gpio-ranges = <&pmx0 0 73 8>;
-			interrupt-controller;
-			#interrupt-cells = <2>;
-			clocks = <&crg_ctrl HI3670_PCLK_GPIO11>;
-			clock-names = "apb_pclk";
-		};
-
-		gpio12: gpio@e8a17000 {
-			compatible = "arm,pl061", "arm,primecell";
-			reg = <0x0 0xe8a17000 0x0 0x1000>;
-			interrupts = <GIC_SPI 96 IRQ_TYPE_LEVEL_HIGH>;
-			gpio-controller;
-			#gpio-cells = <2>;
-			gpio-ranges = <&pmx0 0 81 1>;
-			interrupt-controller;
-			#interrupt-cells = <2>;
-			clocks = <&crg_ctrl HI3670_PCLK_GPIO12>;
-			clock-names = "apb_pclk";
-		};
-
-		gpio13: gpio@e8a18000 {
-			compatible = "arm,pl061", "arm,primecell";
-			reg = <0x0 0xe8a18000 0x0 0x1000>;
-			interrupts = <GIC_SPI 97 IRQ_TYPE_LEVEL_HIGH>;
-			gpio-controller;
-			#gpio-cells = <2>;
-			interrupt-controller;
-			#interrupt-cells = <2>;
-			clocks = <&crg_ctrl HI3670_PCLK_GPIO13>;
-			clock-names = "apb_pclk";
-		};
-
-		gpio14: gpio@e8a19000 {
-			compatible = "arm,pl061", "arm,primecell";
-			reg = <0x0 0xe8a19000 0x0 0x1000>;
-			interrupts = <GIC_SPI 98 IRQ_TYPE_LEVEL_HIGH>;
-			gpio-controller;
-			#gpio-cells = <2>;
-			interrupt-controller;
-			#interrupt-cells = <2>;
-			clocks = <&crg_ctrl HI3670_PCLK_GPIO14>;
-			clock-names = "apb_pclk";
-		};
-
-		gpio15: gpio@e8a1a000 {
-			compatible = "arm,pl061", "arm,primecell";
-			reg = <0x0 0xe8a1a000 0x0 0x1000>;
-			interrupts = <GIC_SPI 99 IRQ_TYPE_LEVEL_HIGH>;
-			gpio-controller;
-			#gpio-cells = <2>;
-			interrupt-controller;
-			#interrupt-cells = <2>;
-			clocks = <&crg_ctrl HI3670_PCLK_GPIO15>;
-			clock-names = "apb_pclk";
-		};
-
-		gpio16: gpio@e8a1b000 {
-			compatible = "arm,pl061", "arm,primecell";
-			reg = <0x0 0xe8a1b000 0x0 0x1000>;
-			interrupts = <GIC_SPI 100 IRQ_TYPE_LEVEL_HIGH>;
-			gpio-controller;
-			#gpio-cells = <2>;
-			gpio-ranges = <&pmx5 0 0 8>;
-			interrupt-controller;
-			#interrupt-cells = <2>;
-			clocks = <&crg_ctrl HI3670_PCLK_GPIO16>;
-			clock-names = "apb_pclk";
-		};
-
-		gpio17: gpio@e8a1c000 {
-			compatible = "arm,pl061", "arm,primecell";
-			reg = <0x0 0xe8a1c000 0x0 0x1000>;
-			interrupts = <GIC_SPI 101 IRQ_TYPE_LEVEL_HIGH>;
-			gpio-controller;
-			#gpio-cells = <2>;
-			gpio-ranges = <&pmx5 0 8 2>;
-			interrupt-controller;
-			#interrupt-cells = <2>;
-			clocks = <&crg_ctrl HI3670_PCLK_GPIO17>;
-			clock-names = "apb_pclk";
-		};
-
-		gpio18: gpio@fff28000 {
-			compatible = "arm,pl061", "arm,primecell";
-			reg = <0x0 0xfff28000 0x0 0x1000>;
-			interrupts = <GIC_SPI 102 IRQ_TYPE_LEVEL_HIGH>;
-			gpio-controller;
-			#gpio-cells = <2>;
-			gpio-ranges = <&pmx1 4 42 4>;
-			interrupt-controller;
-			#interrupt-cells = <2>;
-			clocks = <&sctrl HI3670_PCLK_GPIO18>;
-			clock-names = "apb_pclk";
-		};
-
-		gpio19: gpio@fff29000 {
-			compatible = "arm,pl061", "arm,primecell";
-			reg = <0x0 0xfff29000 0x0 0x1000>;
-			interrupts = <GIC_SPI 103 IRQ_TYPE_LEVEL_HIGH>;
-			gpio-controller;
-			#gpio-cells = <2>;
-			gpio-ranges = <&pmx1 0 61 2>;
-			interrupt-controller;
-			#interrupt-cells = <2>;
-			clocks = <&sctrl HI3670_PCLK_GPIO19>;
-			clock-names = "apb_pclk";
-		};
-
-		gpio20: gpio@e8a1f000 {
-			compatible = "arm,pl061", "arm,primecell";
-			reg = <0x0 0xe8a1f000 0x0 0x1000>;
-			interrupts = <GIC_SPI 104 IRQ_TYPE_LEVEL_HIGH>;
-			gpio-controller;
-			#gpio-cells = <2>;
-			gpio-ranges = <&pmx7 0 0 8>;
-			interrupt-controller;
-			#interrupt-cells = <2>;
-			clocks = <&crg_ctrl HI3670_PCLK_GPIO20>;
-			clock-names = "apb_pclk";
-		};
-
-		gpio21: gpio@e8a20000 {
-			compatible = "arm,pl061", "arm,primecell";
-			reg = <0x0 0xe8a20000 0x0 0x1000>;
-			interrupts = <GIC_SPI 105 IRQ_TYPE_LEVEL_HIGH>;
-			gpio-controller;
-			#gpio-cells = <2>;
-			gpio-ranges = <&pmx7 0 8 4>;
-			interrupt-controller;
-			#interrupt-cells = <2>;
-			clocks = <&crg_ctrl HI3670_PCLK_GPIO21>;
-			clock-names = "apb_pclk";
-		};
-
-		gpio22: gpio@fff0b000 {
-			compatible = "arm,pl061", "arm,primecell";
-			reg = <0x0 0xfff0b000 0x0 0x1000>;
-			interrupts = <GIC_SPI 106 IRQ_TYPE_LEVEL_HIGH>;
-			gpio-controller;
-			#gpio-cells = <2>;
-			/* GPIO176 */
-			gpio-ranges = <&pmx1 2 0 6>;
-			interrupt-controller;
-			#interrupt-cells = <2>;
-			clocks = <&sctrl HI3670_PCLK_AO_GPIO0>;
-			clock-names = "apb_pclk";
-		};
-
-		gpio23: gpio@fff0c000 {
-			compatible = "arm,pl061", "arm,primecell";
-			reg = <0x0 0xfff0c000 0x0 0x1000>;
-			interrupts = <GIC_SPI 107 IRQ_TYPE_LEVEL_HIGH>;
-			gpio-controller;
-			#gpio-cells = <2>;
-			/* GPIO184 */
-			gpio-ranges = <&pmx1 0 6 8>;
-			interrupt-controller;
-			#interrupt-cells = <2>;
-			clocks = <&sctrl HI3670_PCLK_AO_GPIO1>;
-			clock-names = "apb_pclk";
-		};
-
-		gpio24: gpio@fff0d000 {
-			compatible = "arm,pl061", "arm,primecell";
-			reg = <0x0 0xfff0d000 0x0 0x1000>;
-			interrupts = <GIC_SPI 108 IRQ_TYPE_LEVEL_HIGH>;
-			gpio-controller;
-			#gpio-cells = <2>;
-			/* GPIO192 */
-			gpio-ranges = <&pmx1 0 14 8>;
-			interrupt-controller;
-			#interrupt-cells = <2>;
-			clocks = <&sctrl HI3670_PCLK_AO_GPIO2>;
-			clock-names = "apb_pclk";
-		};
-
-		gpio25: gpio@fff0e000 {
-			compatible = "arm,pl061", "arm,primecell";
-			reg = <0x0 0xfff0e000 0x0 0x1000>;
-			interrupts = <GIC_SPI 109 IRQ_TYPE_LEVEL_HIGH>;
-			gpio-controller;
-			#gpio-cells = <2>;
-			/* GPIO200 */
-			gpio-ranges = <&pmx1 0 22 8>;
-			interrupt-controller;
-			#interrupt-cells = <2>;
-			clocks = <&sctrl HI3670_PCLK_AO_GPIO3>;
-			clock-names = "apb_pclk";
-		};
-
-		gpio26: gpio@fff0f000 {
-			compatible = "arm,pl061", "arm,primecell";
-			reg = <0x0 0xfff0f000 0x0 0x1000>;
-			interrupts = <GIC_SPI 110 IRQ_TYPE_LEVEL_HIGH>;
-			gpio-controller;
-			#gpio-cells = <2>;
-			/* GPIO208 */
-			gpio-ranges = <&pmx1 0 30 1>;
-			interrupt-controller;
-			#interrupt-cells = <2>;
-			clocks = <&sctrl HI3670_PCLK_AO_GPIO4>;
-			clock-names = "apb_pclk";
-		};
-
-		gpio27: gpio@fff10000 {
-			compatible = "arm,pl061", "arm,primecell";
-			reg = <0x0 0xfff10000 0x0 0x1000>;
-			interrupts = <GIC_SPI 111 IRQ_TYPE_LEVEL_HIGH>;
-			gpio-controller;
-			#gpio-cells = <2>;
-			/* GPIO216 */
-			gpio-ranges = <&pmx1 4 31 4>;
-			interrupt-controller;
-			#interrupt-cells = <2>;
-			clocks = <&sctrl HI3670_PCLK_AO_GPIO5>;
-			clock-names = "apb_pclk";
-		};
-
-		gpio28: gpio@fff1d000 {
-			compatible = "arm,pl061", "arm,primecell";
-			reg = <0x0 0xfff1d000 0x0 0x1000>;
-			interrupts = <GIC_SPI 141 IRQ_TYPE_LEVEL_HIGH>;
-			gpio-controller;
-			#gpio-cells = <2>;
-			gpio-ranges = <&pmx1 1 35 7>;
-			interrupt-controller;
-			#interrupt-cells = <2>;
-			clocks = <&sctrl HI3670_PCLK_AO_GPIO6>;
-			clock-names = "apb_pclk";
+			status = "disabled";
 		};
 	};
 };