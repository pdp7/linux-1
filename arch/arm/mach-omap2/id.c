--- conflicted
+++ resolved
@@ -16,51 +16,12 @@
 #include <linux/init.h>
 #include <linux/io.h>
 
-<<<<<<< HEAD
-=======
 #include <asm/cputype.h>
 
->>>>>>> 0173a326
 #include <mach/common.h>
 #include <mach/control.h>
 #include <mach/cpu.h>
 
-<<<<<<< HEAD
-=======
-static u32 class;
-static void __iomem *tap_base;
-static u16 tap_prod_id;
-
-#define OMAP_TAP_IDCODE		0x0204
-#define OMAP_TAP_DIE_ID_0	0x0218
-#define OMAP_TAP_DIE_ID_1	0x021C
-#define OMAP_TAP_DIE_ID_2	0x0220
-#define OMAP_TAP_DIE_ID_3	0x0224
-
-/* system_rev fields for OMAP2 processors:
- *   CPU id bits     [31:16],
- *   CPU device type [15:12], (unprg,normal,POP)
- *   CPU revision    [11:08]
- *   CPU class bits  [07:00]
- */
-
-struct omap_id {
-	u16	hawkeye;	/* Silicon type (Hawkeye id) */
-	u8	dev;		/* Device type from production_id reg */
-	u32	type;		/* combined type id copied to system_rev */
-};
-
-/* Register values to detect the OMAP version */
-static struct omap_id omap_ids[] __initdata = {
-	{ .hawkeye = 0xb5d9, .dev = 0x0, .type = 0x24200000 },
-	{ .hawkeye = 0xb5d9, .dev = 0x1, .type = 0x24201000 },
-	{ .hawkeye = 0xb5d9, .dev = 0x2, .type = 0x24202000 },
-	{ .hawkeye = 0xb5d9, .dev = 0x4, .type = 0x24220000 },
-	{ .hawkeye = 0xb5d9, .dev = 0x8, .type = 0x24230000 },
-	{ .hawkeye = 0xb68a, .dev = 0x0, .type = 0x24300000 },
-};
-
->>>>>>> 0173a326
 static struct omap_chip_id omap_chip;
 
 /**
@@ -78,44 +39,7 @@
 
 int omap_type(void)
 {
-<<<<<<< HEAD
 	u32 val = 0;
-=======
-	unsigned int regval = 0;
-	u32 cpuid;
-
-	/* Reading the IDCODE register on 3430 ES1 results in a
-	 * data abort as the register is not exposed on the OCP
-	 * Hence reading the Cortex Rev
-	 */
-	cpuid = read_cpuid(CPUID_ID);
-
-	/* If the processor type is Cortex-A8 and the revision is 0x0
-	 * it means its Cortex r0p0 which is 3430 ES1
-	 */
-	if ((((cpuid >> 4) & 0xFFF) == 0xC08) && ((cpuid & 0xF) == 0x0)) {
-
-		if (reg == tap_prod_id) {
-			regval = 0x000F00F0;
-			goto out;
-		}
-
-		switch (reg) {
-		case OMAP_TAP_IDCODE  : regval = 0x0B7AE02F; break;
-		/* Making DevType as 0xF in ES1 to differ from ES2 */
-		case OMAP_TAP_DIE_ID_0: regval = 0x01000000; break;
-		case OMAP_TAP_DIE_ID_1: regval = 0x1012d687; break;
-		case OMAP_TAP_DIE_ID_2:	regval = 0x00000000; break;
-		case OMAP_TAP_DIE_ID_3:	regval = 0x2d2c0000; break;
-		}
-	} else
-		regval = __raw_readl(tap_base + reg);
-
-out:
-	return regval;
-
-}
->>>>>>> 0173a326
 
 	if (cpu_is_omap24xx()) {
 		val = omap_ctrl_readl(OMAP24XX_CONTROL_STATUS);
@@ -310,7 +234,6 @@
 	}
 }
 
-<<<<<<< HEAD
 /*
  * Set up things for map_io and processor detection later on. Gets called
  * pretty much first thing from board init. For multi-omap, this gets
@@ -324,14 +247,6 @@
 	tap_base = omap2_globals->tap;
 
 	if (cpu_is_omap34xx())
-=======
-void __init omap2_set_globals_tap(struct omap_globals *omap2_globals)
-{
-	class = omap2_globals->class;
-	tap_base = omap2_globals->tap;
-
-	if (class == 0x3430)
->>>>>>> 0173a326
 		tap_prod_id = 0x0210;
 	else
 		tap_prod_id = 0x0208;
