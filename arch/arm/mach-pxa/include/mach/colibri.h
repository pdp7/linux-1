--- conflicted
+++ resolved
@@ -60,11 +60,7 @@
 #define GPIO113_COLIBRI_PXA270_TS_IRQ	113
 
 /* GPIO definitions for Colibri PXA300/310 */
-<<<<<<< HEAD
-#define GPIO39_COLIBRI_PXA300_SD_DETECT	39
-=======
 #define GPIO13_COLIBRI_PXA300_SD_DETECT	13
->>>>>>> 47ae63e0
 
 /* GPIO definitions for Colibri PXA320 */
 #define GPIO28_COLIBRI_PXA320_SD_DETECT	28
