/*
 * TI DaVinci GPIO Support
 *
 * Copyright (c) 2006-2007 David Brownell
 * Copyright (c) 2007, MontaVista Software, Inc. <source@mvista.com>
 *
 * This program is free software; you can redistribute it and/or modify
 * it under the terms of the GNU General Public License as published by
 * the Free Software Foundation; either version 2 of the License, or
 * (at your option) any later version.
 */

#include <linux/errno.h>
#include <linux/kernel.h>
#include <linux/list.h>
#include <linux/module.h>
#include <linux/clk.h>
#include <linux/err.h>
#include <linux/io.h>
#include <linux/irq.h>
#include <linux/bitops.h>

#include <mach/irqs.h>
#include <mach/hardware.h>
#include <mach/gpio.h>

#include <asm/mach/irq.h>


static DEFINE_SPINLOCK(gpio_lock);

struct davinci_gpio {
	struct gpio_chip	chip;
	struct gpio_controller	*__iomem regs;
};

static struct davinci_gpio chips[DIV_ROUND_UP(DAVINCI_N_GPIO, 32)];


/* create a non-inlined version */
static struct gpio_controller *__iomem __init gpio2controller(unsigned gpio)
{
	return __gpio_to_controller(gpio);
}


/*--------------------------------------------------------------------------*/

/*
 * board setup code *MUST* set PINMUX0 and PINMUX1 as
 * needed, and enable the GPIO clock.
 */

static int davinci_direction_in(struct gpio_chip *chip, unsigned offset)
{
	struct davinci_gpio *d = container_of(chip, struct davinci_gpio, chip);
	struct gpio_controller *__iomem g = d->regs;
	u32 temp;

	spin_lock(&gpio_lock);
	temp = __raw_readl(&g->dir);
	temp |= (1 << offset);
	__raw_writel(temp, &g->dir);
	spin_unlock(&gpio_lock);

	return 0;
}

/*
 * Read the pin's value (works even if it's set up as output);
 * returns zero/nonzero.
 *
 * Note that changes are synched to the GPIO clock, so reading values back
 * right after you've set them may give old values.
 */
static int davinci_gpio_get(struct gpio_chip *chip, unsigned offset)
{
	struct davinci_gpio *d = container_of(chip, struct davinci_gpio, chip);
	struct gpio_controller *__iomem g = d->regs;

<<<<<<< HEAD
	return !!((1 << offset) & __raw_readl(&g->in_data));
=======
	return (1 << offset) & __raw_readl(&g->in_data);
>>>>>>> f7429fd3
}

static int
davinci_direction_out(struct gpio_chip *chip, unsigned offset, int value)
{
	struct davinci_gpio *d = container_of(chip, struct davinci_gpio, chip);
	struct gpio_controller *__iomem g = d->regs;
	u32 temp;
	u32 mask = 1 << offset;

	spin_lock(&gpio_lock);
	temp = __raw_readl(&g->dir);
	temp &= ~mask;
	__raw_writel(mask, value ? &g->set_data : &g->clr_data);
	__raw_writel(temp, &g->dir);
	spin_unlock(&gpio_lock);
	return 0;
}

/*
 * Assuming the pin is muxed as a gpio output, set its output value.
 */
static void
davinci_gpio_set(struct gpio_chip *chip, unsigned offset, int value)
{
	struct davinci_gpio *d = container_of(chip, struct davinci_gpio, chip);
	struct gpio_controller *__iomem g = d->regs;

	__raw_writel((1 << offset), value ? &g->set_data : &g->clr_data);
}

static int __init davinci_gpio_setup(void)
{
	int i, base;

	for (i = 0, base = 0;
			i < ARRAY_SIZE(chips);
			i++, base += 32) {
		chips[i].chip.label = "DaVinci";

		chips[i].chip.direction_input = davinci_direction_in;
		chips[i].chip.get = davinci_gpio_get;
		chips[i].chip.direction_output = davinci_direction_out;
		chips[i].chip.set = davinci_gpio_set;

		chips[i].chip.base = base;
		chips[i].chip.ngpio = DAVINCI_N_GPIO - base;
		if (chips[i].chip.ngpio > 32)
			chips[i].chip.ngpio = 32;

		chips[i].regs = gpio2controller(base);

		gpiochip_add(&chips[i].chip);
	}

	return 0;
}
pure_initcall(davinci_gpio_setup);

/*--------------------------------------------------------------------------*/
/*
 * We expect irqs will normally be set up as input pins, but they can also be
 * used as output pins ... which is convenient for testing.
 *
 * NOTE:  GPIO0..GPIO7 also have direct INTC hookups, which work in addition
 * to their GPIOBNK0 irq (but with a bit less overhead).  But we don't have
 * a good way to hook those up ...
 *
 * All those INTC hookups (GPIO0..GPIO7 plus five IRQ banks) can also
 * serve as EDMA event triggers.
 */

static void gpio_irq_disable(unsigned irq)
{
	struct gpio_controller *__iomem g = get_irq_chip_data(irq);
	u32 mask = __gpio_mask(irq_to_gpio(irq));

	__raw_writel(mask, &g->clr_falling);
	__raw_writel(mask, &g->clr_rising);
}

static void gpio_irq_enable(unsigned irq)
{
	struct gpio_controller *__iomem g = get_irq_chip_data(irq);
	u32 mask = __gpio_mask(irq_to_gpio(irq));

	if (irq_desc[irq].status & IRQ_TYPE_EDGE_FALLING)
		__raw_writel(mask, &g->set_falling);
	if (irq_desc[irq].status & IRQ_TYPE_EDGE_RISING)
		__raw_writel(mask, &g->set_rising);
}

static int gpio_irq_type(unsigned irq, unsigned trigger)
{
	struct gpio_controller *__iomem g = get_irq_chip_data(irq);
	u32 mask = __gpio_mask(irq_to_gpio(irq));

	if (trigger & ~(IRQ_TYPE_EDGE_FALLING | IRQ_TYPE_EDGE_RISING))
		return -EINVAL;

	irq_desc[irq].status &= ~IRQ_TYPE_SENSE_MASK;
	irq_desc[irq].status |= trigger;

	__raw_writel(mask, (trigger & IRQ_TYPE_EDGE_FALLING)
		     ? &g->set_falling : &g->clr_falling);
	__raw_writel(mask, (trigger & IRQ_TYPE_EDGE_RISING)
		     ? &g->set_rising : &g->clr_rising);
	return 0;
}

static struct irq_chip gpio_irqchip = {
	.name		= "GPIO",
	.enable		= gpio_irq_enable,
	.disable	= gpio_irq_disable,
	.set_type	= gpio_irq_type,
};

static void
gpio_irq_handler(unsigned irq, struct irq_desc *desc)
{
	struct gpio_controller *__iomem g = get_irq_chip_data(irq);
	u32 mask = 0xffff;

	/* we only care about one bank */
	if (irq & 1)
		mask <<= 16;

	/* temporarily mask (level sensitive) parent IRQ */
	desc->chip->ack(irq);
	while (1) {
		u32		status;
		int		n;
		int		res;

		/* ack any irqs */
		status = __raw_readl(&g->intstat) & mask;
		if (!status)
			break;
		__raw_writel(status, &g->intstat);
		if (irq & 1)
			status >>= 16;

		/* now demux them to the right lowlevel handler */
		n = (int)get_irq_data(irq);
		while (status) {
			res = ffs(status);
			n += res;
			generic_handle_irq(n - 1);
			status >>= res;
		}
	}
	desc->chip->unmask(irq);
	/* now it may re-trigger */
}

/*
 * NOTE:  for suspend/resume, probably best to make a sysdev (and class)
 * with its suspend/resume calls hooking into the results of the set_wake()
 * calls ... so if no gpios are wakeup events the clock can be disabled,
 * with outputs left at previously set levels, and so that VDD3P3V.IOPWDN0
 * can be set appropriately for GPIOV33 pins.
 */

static int __init davinci_gpio_irq_setup(void)
{
	unsigned	gpio, irq, bank;
	struct clk	*clk;

	clk = clk_get(NULL, "gpio");
	if (IS_ERR(clk)) {
		printk(KERN_ERR "Error %ld getting gpio clock?\n",
		       PTR_ERR(clk));
		return 0;
	}

	clk_enable(clk);

	for (gpio = 0, irq = gpio_to_irq(0), bank = IRQ_GPIOBNK0;
	     gpio < DAVINCI_N_GPIO; bank++) {
		struct gpio_controller	*__iomem g = gpio2controller(gpio);
		unsigned		i;

		__raw_writel(~0, &g->clr_falling);
		__raw_writel(~0, &g->clr_rising);

		/* set up all irqs in this bank */
		set_irq_chained_handler(bank, gpio_irq_handler);
		set_irq_chip_data(bank, g);
		set_irq_data(bank, (void *)irq);

		for (i = 0; i < 16 && gpio < DAVINCI_N_GPIO;
		     i++, irq++, gpio++) {
			set_irq_chip(irq, &gpio_irqchip);
			set_irq_chip_data(irq, g);
			set_irq_handler(irq, handle_simple_irq);
			set_irq_flags(irq, IRQF_VALID);
		}
	}

	/* BINTEN -- per-bank interrupt enable. genirq would also let these
	 * bits be set/cleared dynamically.
	 */
	__raw_writel(0x1f, (void *__iomem)
		     IO_ADDRESS(DAVINCI_GPIO_BASE + 0x08));

	printk(KERN_INFO "DaVinci: %d gpio irqs\n", irq - gpio_to_irq(0));

	return 0;
}

arch_initcall(davinci_gpio_irq_setup);<|MERGE_RESOLUTION|>--- conflicted
+++ resolved
@@ -78,11 +78,7 @@
 	struct davinci_gpio *d = container_of(chip, struct davinci_gpio, chip);
 	struct gpio_controller *__iomem g = d->regs;
 
-<<<<<<< HEAD
-	return !!((1 << offset) & __raw_readl(&g->in_data));
-=======
 	return (1 << offset) & __raw_readl(&g->in_data);
->>>>>>> f7429fd3
 }
 
 static int
