/*
 * TI DA850/OMAP-L138 EVM board
 *
 * Copyright (C) 2009 Texas Instruments Incorporated - http://www.ti.com/
 *
 * Derived from: arch/arm/mach-davinci/board-da830-evm.c
 * Original Copyrights follow:
 *
 * 2007, 2009 (c) MontaVista Software, Inc. This file is licensed under
 * the terms of the GNU General Public License version 2. This program
 * is licensed "as is" without any warranty of any kind, whether express
 * or implied.
 */
#include <linux/kernel.h>
#include <linux/init.h>
#include <linux/console.h>
#include <linux/i2c.h>
#include <linux/i2c/at24.h>
#include <linux/i2c/pca953x.h>
#include <linux/input.h>
#include <linux/mfd/tps6507x.h>
#include <linux/gpio.h>
#include <linux/gpio_keys.h>
#include <linux/platform_device.h>
#include <linux/mtd/mtd.h>
#include <linux/mtd/nand.h>
#include <linux/mtd/partitions.h>
#include <linux/mtd/physmap.h>
#include <linux/regulator/machine.h>
#include <linux/regulator/tps6507x.h>
#include <linux/input/tps6507x-ts.h>
#include <linux/spi/spi.h>
#include <linux/spi/flash.h>

#include <asm/mach-types.h>
#include <asm/mach/arch.h>

#include <mach/cp_intc.h>
#include <mach/da8xx.h>
#include <mach/nand.h>
#include <mach/mux.h>
#include <mach/aemif.h>
#include <mach/spi.h>

#define DA850_EVM_PHY_ID		"0:00"
#define DA850_LCD_PWR_PIN		GPIO_TO_PIN(2, 8)
#define DA850_LCD_BL_PIN		GPIO_TO_PIN(2, 15)

#define DA850_MMCSD_CD_PIN		GPIO_TO_PIN(4, 0)
#define DA850_MMCSD_WP_PIN		GPIO_TO_PIN(4, 1)

#define DA850_MII_MDIO_CLKEN_PIN	GPIO_TO_PIN(2, 6)

static struct mtd_partition da850evm_spiflash_part[] = {
	[0] = {
		.name = "UBL",
		.offset = 0,
		.size = SZ_64K,
		.mask_flags = MTD_WRITEABLE,
	},
	[1] = {
		.name = "U-Boot",
		.offset = MTDPART_OFS_APPEND,
		.size = SZ_512K,
		.mask_flags = MTD_WRITEABLE,
	},
	[2] = {
		.name = "U-Boot-Env",
		.offset = MTDPART_OFS_APPEND,
		.size = SZ_64K,
		.mask_flags = MTD_WRITEABLE,
	},
	[3] = {
		.name = "Kernel",
		.offset = MTDPART_OFS_APPEND,
		.size = SZ_2M + SZ_512K,
		.mask_flags = 0,
	},
	[4] = {
		.name = "Filesystem",
		.offset = MTDPART_OFS_APPEND,
		.size = SZ_4M,
		.mask_flags = 0,
	},
	[5] = {
		.name = "MAC-Address",
		.offset = SZ_8M - SZ_64K,
		.size = SZ_64K,
		.mask_flags = MTD_WRITEABLE,
	},
};

static struct flash_platform_data da850evm_spiflash_data = {
	.name		= "m25p80",
	.parts		= da850evm_spiflash_part,
	.nr_parts	= ARRAY_SIZE(da850evm_spiflash_part),
	.type		= "m25p64",
};

static struct davinci_spi_config da850evm_spiflash_cfg = {
	.io_type	= SPI_IO_TYPE_DMA,
	.c2tdelay	= 8,
	.t2cdelay	= 8,
};

static struct spi_board_info da850evm_spi_info[] = {
	{
		.modalias		= "m25p80",
		.platform_data		= &da850evm_spiflash_data,
		.controller_data	= &da850evm_spiflash_cfg,
		.mode			= SPI_MODE_0,
		.max_speed_hz		= 30000000,
		.bus_num		= 1,
		.chip_select		= 0,
	},
};

#ifdef CONFIG_MTD
static void da850_evm_m25p80_notify_add(struct mtd_info *mtd)
{
	char *mac_addr = davinci_soc_info.emac_pdata->mac_addr;
	size_t retlen;

	if (!strcmp(mtd->name, "MAC-Address")) {
		mtd->read(mtd, 0, ETH_ALEN, &retlen, mac_addr);
		if (retlen == ETH_ALEN)
			pr_info("Read MAC addr from SPI Flash: %pM\n",
				mac_addr);
	}
}

static struct mtd_notifier da850evm_spi_notifier = {
	.add	= da850_evm_m25p80_notify_add,
};

static void da850_evm_setup_mac_addr(void)
{
	register_mtd_user(&da850evm_spi_notifier);
}
#else
static void da850_evm_setup_mac_addr(void) { }
#endif

static struct mtd_partition da850_evm_norflash_partition[] = {
	{
		.name           = "bootloaders + env",
		.offset         = 0,
		.size           = SZ_512K,
		.mask_flags     = MTD_WRITEABLE,
	},
	{
		.name           = "kernel",
		.offset         = MTDPART_OFS_APPEND,
		.size           = SZ_2M,
		.mask_flags     = 0,
	},
	{
		.name           = "filesystem",
		.offset         = MTDPART_OFS_APPEND,
		.size           = MTDPART_SIZ_FULL,
		.mask_flags     = 0,
	},
};

static struct physmap_flash_data da850_evm_norflash_data = {
	.width		= 2,
	.parts		= da850_evm_norflash_partition,
	.nr_parts	= ARRAY_SIZE(da850_evm_norflash_partition),
};

static struct resource da850_evm_norflash_resource[] = {
	{
		.start	= DA8XX_AEMIF_CS2_BASE,
		.end	= DA8XX_AEMIF_CS2_BASE + SZ_32M - 1,
		.flags	= IORESOURCE_MEM,
	},
};

static struct platform_device da850_evm_norflash_device = {
	.name		= "physmap-flash",
	.id		= 0,
	.dev		= {
		.platform_data  = &da850_evm_norflash_data,
	},
	.num_resources	= 1,
	.resource	= da850_evm_norflash_resource,
};

static struct davinci_pm_config da850_pm_pdata = {
	.sleepcount = 128,
};

static struct platform_device da850_pm_device = {
	.name           = "pm-davinci",
	.dev = {
		.platform_data	= &da850_pm_pdata,
	},
	.id             = -1,
};

/* DA850/OMAP-L138 EVM includes a 512 MByte large-page NAND flash
 * (128K blocks). It may be used instead of the (default) SPI flash
 * to boot, using TI's tools to install the secondary boot loader
 * (UBL) and U-Boot.
 */
static struct mtd_partition da850_evm_nandflash_partition[] = {
	{
		.name		= "u-boot env",
		.offset		= 0,
		.size		= SZ_128K,
		.mask_flags	= MTD_WRITEABLE,
	 },
	{
		.name		= "UBL",
		.offset		= MTDPART_OFS_APPEND,
		.size		= SZ_128K,
		.mask_flags	= MTD_WRITEABLE,
	},
	{
		.name		= "u-boot",
		.offset		= MTDPART_OFS_APPEND,
		.size		= 4 * SZ_128K,
		.mask_flags	= MTD_WRITEABLE,
	},
	{
		.name		= "kernel",
		.offset		= 0x200000,
		.size		= SZ_2M,
		.mask_flags	= 0,
	},
	{
		.name		= "filesystem",
		.offset		= MTDPART_OFS_APPEND,
		.size		= MTDPART_SIZ_FULL,
		.mask_flags	= 0,
	},
};

static struct davinci_aemif_timing da850_evm_nandflash_timing = {
	.wsetup		= 24,
	.wstrobe	= 21,
	.whold		= 14,
	.rsetup		= 19,
	.rstrobe	= 50,
	.rhold		= 0,
	.ta		= 20,
};

static struct davinci_nand_pdata da850_evm_nandflash_data = {
	.parts		= da850_evm_nandflash_partition,
	.nr_parts	= ARRAY_SIZE(da850_evm_nandflash_partition),
	.ecc_mode	= NAND_ECC_HW,
	.ecc_bits	= 4,
	.options	= NAND_USE_FLASH_BBT,
	.timing		= &da850_evm_nandflash_timing,
};

static struct resource da850_evm_nandflash_resource[] = {
	{
		.start	= DA8XX_AEMIF_CS3_BASE,
		.end	= DA8XX_AEMIF_CS3_BASE + SZ_512K + 2 * SZ_1K - 1,
		.flags	= IORESOURCE_MEM,
	},
	{
		.start	= DA8XX_AEMIF_CTL_BASE,
		.end	= DA8XX_AEMIF_CTL_BASE + SZ_32K - 1,
		.flags	= IORESOURCE_MEM,
	},
};

static struct platform_device da850_evm_nandflash_device = {
	.name		= "davinci_nand",
	.id		= 1,
	.dev		= {
		.platform_data	= &da850_evm_nandflash_data,
	},
	.num_resources	= ARRAY_SIZE(da850_evm_nandflash_resource),
	.resource	= da850_evm_nandflash_resource,
};

static struct platform_device *da850_evm_devices[] __initdata = {
	&da850_evm_nandflash_device,
	&da850_evm_norflash_device,
};

#define DA8XX_AEMIF_CE2CFG_OFFSET	0x10
#define DA8XX_AEMIF_ASIZE_16BIT		0x1

static void __init da850_evm_init_nor(void)
{
	void __iomem *aemif_addr;

	aemif_addr = ioremap(DA8XX_AEMIF_CTL_BASE, SZ_32K);

	/* Configure data bus width of CS2 to 16 bit */
	writel(readl(aemif_addr + DA8XX_AEMIF_CE2CFG_OFFSET) |
		DA8XX_AEMIF_ASIZE_16BIT,
		aemif_addr + DA8XX_AEMIF_CE2CFG_OFFSET);

	iounmap(aemif_addr);
}

static const short da850_evm_nand_pins[] = {
	DA850_EMA_D_0, DA850_EMA_D_1, DA850_EMA_D_2, DA850_EMA_D_3,
	DA850_EMA_D_4, DA850_EMA_D_5, DA850_EMA_D_6, DA850_EMA_D_7,
	DA850_EMA_A_1, DA850_EMA_A_2, DA850_NEMA_CS_3, DA850_NEMA_CS_4,
	DA850_NEMA_WE, DA850_NEMA_OE,
	-1
};

static const short da850_evm_nor_pins[] = {
	DA850_EMA_BA_1, DA850_EMA_CLK, DA850_EMA_WAIT_1, DA850_NEMA_CS_2,
	DA850_NEMA_WE, DA850_NEMA_OE, DA850_EMA_D_0, DA850_EMA_D_1,
	DA850_EMA_D_2, DA850_EMA_D_3, DA850_EMA_D_4, DA850_EMA_D_5,
	DA850_EMA_D_6, DA850_EMA_D_7, DA850_EMA_D_8, DA850_EMA_D_9,
	DA850_EMA_D_10, DA850_EMA_D_11, DA850_EMA_D_12, DA850_EMA_D_13,
	DA850_EMA_D_14, DA850_EMA_D_15, DA850_EMA_A_0, DA850_EMA_A_1,
	DA850_EMA_A_2, DA850_EMA_A_3, DA850_EMA_A_4, DA850_EMA_A_5,
	DA850_EMA_A_6, DA850_EMA_A_7, DA850_EMA_A_8, DA850_EMA_A_9,
	DA850_EMA_A_10, DA850_EMA_A_11, DA850_EMA_A_12, DA850_EMA_A_13,
	DA850_EMA_A_14, DA850_EMA_A_15, DA850_EMA_A_16, DA850_EMA_A_17,
	DA850_EMA_A_18, DA850_EMA_A_19, DA850_EMA_A_20, DA850_EMA_A_21,
	DA850_EMA_A_22, DA850_EMA_A_23,
	-1
};

#if defined(CONFIG_MMC_DAVINCI) || \
    defined(CONFIG_MMC_DAVINCI_MODULE)
#define HAS_MMC 1
#else
#define HAS_MMC 0
#endif

static inline void da850_evm_setup_nor_nand(void)
{
	int ret = 0;

	if (!HAS_MMC) {
		ret = davinci_cfg_reg_list(da850_evm_nand_pins);
		if (ret)
			pr_warning("da850_evm_init: nand mux setup failed: "
					"%d\n", ret);

		ret = davinci_cfg_reg_list(da850_evm_nor_pins);
		if (ret)
			pr_warning("da850_evm_init: nor mux setup failed: %d\n",
				ret);

		da850_evm_init_nor();

		platform_add_devices(da850_evm_devices,
					ARRAY_SIZE(da850_evm_devices));
	}
}

#ifdef CONFIG_DA850_UI_RMII
static inline void da850_evm_setup_emac_rmii(int rmii_sel)
{
	struct davinci_soc_info *soc_info = &davinci_soc_info;

	soc_info->emac_pdata->rmii_en = 1;
	gpio_set_value_cansleep(rmii_sel, 0);
}
#else
static inline void da850_evm_setup_emac_rmii(int rmii_sel) { }
#endif


#define DA850_KEYS_DEBOUNCE_MS	10
/*
 * At 200ms polling interval it is possible to miss an
 * event by tapping very lightly on the push button but most
 * pushes do result in an event; longer intervals require the
 * user to hold the button whereas shorter intervals require
 * more CPU time for polling.
 */
#define DA850_GPIO_KEYS_POLL_MS	200

enum da850_evm_ui_exp_pins {
	DA850_EVM_UI_EXP_SEL_C = 5,
	DA850_EVM_UI_EXP_SEL_B,
	DA850_EVM_UI_EXP_SEL_A,
	DA850_EVM_UI_EXP_PB8,
	DA850_EVM_UI_EXP_PB7,
	DA850_EVM_UI_EXP_PB6,
	DA850_EVM_UI_EXP_PB5,
	DA850_EVM_UI_EXP_PB4,
	DA850_EVM_UI_EXP_PB3,
	DA850_EVM_UI_EXP_PB2,
	DA850_EVM_UI_EXP_PB1,
};

static const char const *da850_evm_ui_exp[] = {
	[DA850_EVM_UI_EXP_SEL_C]        = "sel_c",
	[DA850_EVM_UI_EXP_SEL_B]        = "sel_b",
	[DA850_EVM_UI_EXP_SEL_A]        = "sel_a",
	[DA850_EVM_UI_EXP_PB8]          = "pb8",
	[DA850_EVM_UI_EXP_PB7]          = "pb7",
	[DA850_EVM_UI_EXP_PB6]          = "pb6",
	[DA850_EVM_UI_EXP_PB5]          = "pb5",
	[DA850_EVM_UI_EXP_PB4]          = "pb4",
	[DA850_EVM_UI_EXP_PB3]          = "pb3",
	[DA850_EVM_UI_EXP_PB2]          = "pb2",
	[DA850_EVM_UI_EXP_PB1]          = "pb1",
};

#define DA850_N_UI_PB		8

static struct gpio_keys_button da850_evm_ui_keys[] = {
	[0 ... DA850_N_UI_PB - 1] = {
		.type			= EV_KEY,
		.active_low		= 1,
		.wakeup			= 0,
		.debounce_interval	= DA850_KEYS_DEBOUNCE_MS,
		.code			= -1, /* assigned at runtime */
		.gpio			= -1, /* assigned at runtime */
		.desc			= NULL, /* assigned at runtime */
	},
};

static struct gpio_keys_platform_data da850_evm_ui_keys_pdata = {
	.buttons = da850_evm_ui_keys,
	.nbuttons = ARRAY_SIZE(da850_evm_ui_keys),
	.poll_interval = DA850_GPIO_KEYS_POLL_MS,
};

static struct platform_device da850_evm_ui_keys_device = {
	.name = "gpio-keys-polled",
	.id = 0,
	.dev = {
		.platform_data = &da850_evm_ui_keys_pdata
	},
};

static void da850_evm_ui_keys_init(unsigned gpio)
{
	int i;
	struct gpio_keys_button *button;

	for (i = 0; i < DA850_N_UI_PB; i++) {
		button = &da850_evm_ui_keys[i];
		button->code = KEY_F8 - i;
		button->desc = (char *)
				da850_evm_ui_exp[DA850_EVM_UI_EXP_PB8 + i];
		button->gpio = gpio + DA850_EVM_UI_EXP_PB8 + i;
	}
}

static int da850_evm_ui_expander_setup(struct i2c_client *client, unsigned gpio,
						unsigned ngpio, void *c)
{
	int sel_a, sel_b, sel_c, ret;

	sel_a = gpio + DA850_EVM_UI_EXP_SEL_A;
	sel_b = gpio + DA850_EVM_UI_EXP_SEL_B;
	sel_c = gpio + DA850_EVM_UI_EXP_SEL_C;

	ret = gpio_request(sel_a, da850_evm_ui_exp[DA850_EVM_UI_EXP_SEL_A]);
	if (ret) {
		pr_warning("Cannot open UI expander pin %d\n", sel_a);
		goto exp_setup_sela_fail;
	}

	ret = gpio_request(sel_b, da850_evm_ui_exp[DA850_EVM_UI_EXP_SEL_B]);
	if (ret) {
		pr_warning("Cannot open UI expander pin %d\n", sel_b);
		goto exp_setup_selb_fail;
	}

	ret = gpio_request(sel_c, da850_evm_ui_exp[DA850_EVM_UI_EXP_SEL_C]);
	if (ret) {
		pr_warning("Cannot open UI expander pin %d\n", sel_c);
		goto exp_setup_selc_fail;
	}

	/* deselect all functionalities */
	gpio_direction_output(sel_a, 1);
	gpio_direction_output(sel_b, 1);
	gpio_direction_output(sel_c, 1);

	da850_evm_ui_keys_init(gpio);
	ret = platform_device_register(&da850_evm_ui_keys_device);
	if (ret) {
		pr_warning("Could not register UI GPIO expander push-buttons");
		goto exp_setup_keys_fail;
	}

	pr_info("DA850/OMAP-L138 EVM UI card detected\n");

	da850_evm_setup_nor_nand();

	da850_evm_setup_emac_rmii(sel_a);

	return 0;

exp_setup_keys_fail:
	gpio_free(sel_c);
exp_setup_selc_fail:
	gpio_free(sel_b);
exp_setup_selb_fail:
	gpio_free(sel_a);
exp_setup_sela_fail:
	return ret;
}

static int da850_evm_ui_expander_teardown(struct i2c_client *client,
					unsigned gpio, unsigned ngpio, void *c)
{
	platform_device_unregister(&da850_evm_ui_keys_device);

	/* deselect all functionalities */
	gpio_set_value_cansleep(gpio + DA850_EVM_UI_EXP_SEL_C, 1);
	gpio_set_value_cansleep(gpio + DA850_EVM_UI_EXP_SEL_B, 1);
	gpio_set_value_cansleep(gpio + DA850_EVM_UI_EXP_SEL_A, 1);

	gpio_free(gpio + DA850_EVM_UI_EXP_SEL_C);
	gpio_free(gpio + DA850_EVM_UI_EXP_SEL_B);
	gpio_free(gpio + DA850_EVM_UI_EXP_SEL_A);

	return 0;
}

/* assign the baseboard expander's GPIOs after the UI board's */
#define DA850_UI_EXPANDER_N_GPIOS ARRAY_SIZE(da850_evm_ui_exp)
#define DA850_BB_EXPANDER_GPIO_BASE (DAVINCI_N_GPIO + DA850_UI_EXPANDER_N_GPIOS)

enum da850_evm_bb_exp_pins {
	DA850_EVM_BB_EXP_DEEP_SLEEP_EN = 0,
	DA850_EVM_BB_EXP_SW_RST,
	DA850_EVM_BB_EXP_TP_23,
	DA850_EVM_BB_EXP_TP_22,
	DA850_EVM_BB_EXP_TP_21,
	DA850_EVM_BB_EXP_USER_PB1,
	DA850_EVM_BB_EXP_USER_LED2,
	DA850_EVM_BB_EXP_USER_LED1,
	DA850_EVM_BB_EXP_USER_SW1,
	DA850_EVM_BB_EXP_USER_SW2,
	DA850_EVM_BB_EXP_USER_SW3,
	DA850_EVM_BB_EXP_USER_SW4,
	DA850_EVM_BB_EXP_USER_SW5,
	DA850_EVM_BB_EXP_USER_SW6,
	DA850_EVM_BB_EXP_USER_SW7,
	DA850_EVM_BB_EXP_USER_SW8
};

static const char const *da850_evm_bb_exp[] = {
	[DA850_EVM_BB_EXP_DEEP_SLEEP_EN]	= "deep_sleep_en",
	[DA850_EVM_BB_EXP_SW_RST]		= "sw_rst",
	[DA850_EVM_BB_EXP_TP_23]		= "tp_23",
	[DA850_EVM_BB_EXP_TP_22]		= "tp_22",
	[DA850_EVM_BB_EXP_TP_21]		= "tp_21",
	[DA850_EVM_BB_EXP_USER_PB1]		= "user_pb1",
	[DA850_EVM_BB_EXP_USER_LED2]		= "user_led2",
	[DA850_EVM_BB_EXP_USER_LED1]		= "user_led1",
	[DA850_EVM_BB_EXP_USER_SW1]		= "user_sw1",
	[DA850_EVM_BB_EXP_USER_SW2]		= "user_sw2",
	[DA850_EVM_BB_EXP_USER_SW3]		= "user_sw3",
	[DA850_EVM_BB_EXP_USER_SW4]		= "user_sw4",
	[DA850_EVM_BB_EXP_USER_SW5]		= "user_sw5",
	[DA850_EVM_BB_EXP_USER_SW6]		= "user_sw6",
	[DA850_EVM_BB_EXP_USER_SW7]		= "user_sw7",
	[DA850_EVM_BB_EXP_USER_SW8]		= "user_sw8",
};

#define DA850_N_BB_USER_SW	8

static struct gpio_keys_button da850_evm_bb_keys[] = {
	[0] = {
		.type			= EV_KEY,
		.active_low		= 1,
		.wakeup			= 0,
		.debounce_interval	= DA850_KEYS_DEBOUNCE_MS,
		.code			= KEY_PROG1,
		.desc			= NULL, /* assigned at runtime */
		.gpio			= -1, /* assigned at runtime */
	},
	[1 ... DA850_N_BB_USER_SW] = {
		.type			= EV_SW,
		.active_low		= 1,
		.wakeup			= 0,
		.debounce_interval	= DA850_KEYS_DEBOUNCE_MS,
		.code			= -1, /* assigned at runtime */
		.desc			= NULL, /* assigned at runtime */
		.gpio			= -1, /* assigned at runtime */
	},
};

static struct gpio_keys_platform_data da850_evm_bb_keys_pdata = {
	.buttons = da850_evm_bb_keys,
	.nbuttons = ARRAY_SIZE(da850_evm_bb_keys),
	.poll_interval = DA850_GPIO_KEYS_POLL_MS,
};

static struct platform_device da850_evm_bb_keys_device = {
	.name = "gpio-keys-polled",
	.id = 1,
	.dev = {
		.platform_data = &da850_evm_bb_keys_pdata
	},
};

static void da850_evm_bb_keys_init(unsigned gpio)
{
	int i;
	struct gpio_keys_button *button;

	button = &da850_evm_bb_keys[0];
	button->desc = (char *)
		da850_evm_bb_exp[DA850_EVM_BB_EXP_USER_PB1];
	button->gpio = gpio + DA850_EVM_BB_EXP_USER_PB1;

	for (i = 0; i < DA850_N_BB_USER_SW; i++) {
		button = &da850_evm_bb_keys[i + 1];
		button->code = SW_LID + i;
		button->desc = (char *)
				da850_evm_bb_exp[DA850_EVM_BB_EXP_USER_SW1 + i];
		button->gpio = gpio + DA850_EVM_BB_EXP_USER_SW1 + i;
	}
}

#define DA850_N_BB_USER_LED	2

static struct gpio_led da850_evm_bb_leds[] = {
	[0 ... DA850_N_BB_USER_LED - 1] = {
		.active_low = 1,
		.gpio = -1, /* assigned at runtime */
		.name = NULL, /* assigned at runtime */
	},
};

static struct gpio_led_platform_data da850_evm_bb_leds_pdata = {
	.leds = da850_evm_bb_leds,
	.num_leds = ARRAY_SIZE(da850_evm_bb_leds),
};

static struct platform_device da850_evm_bb_leds_device = {
	.name		= "leds-gpio",
	.id		= -1,
	.dev = {
		.platform_data = &da850_evm_bb_leds_pdata
	}
};

static void da850_evm_bb_leds_init(unsigned gpio)
{
	int i;
	struct gpio_led *led;

	for (i = 0; i < DA850_N_BB_USER_LED; i++) {
		led = &da850_evm_bb_leds[i];

		led->gpio = gpio + DA850_EVM_BB_EXP_USER_LED2 + i;
		led->name =
			da850_evm_bb_exp[DA850_EVM_BB_EXP_USER_LED2 + i];
	}
}

static int da850_evm_bb_expander_setup(struct i2c_client *client,
						unsigned gpio, unsigned ngpio,
						void *c)
{
	int ret;

	/*
	 * Register the switches and pushbutton on the baseboard as a gpio-keys
	 * device.
	 */
	da850_evm_bb_keys_init(gpio);
	ret = platform_device_register(&da850_evm_bb_keys_device);
	if (ret) {
		pr_warning("Could not register baseboard GPIO expander keys");
		goto io_exp_setup_sw_fail;
	}

	da850_evm_bb_leds_init(gpio);
	ret = platform_device_register(&da850_evm_bb_leds_device);
	if (ret) {
		pr_warning("Could not register baseboard GPIO expander LEDS");
		goto io_exp_setup_leds_fail;
	}

	return 0;

io_exp_setup_leds_fail:
	platform_device_unregister(&da850_evm_bb_keys_device);
io_exp_setup_sw_fail:
	return ret;
}

static int da850_evm_bb_expander_teardown(struct i2c_client *client,
					unsigned gpio, unsigned ngpio, void *c)
{
	platform_device_unregister(&da850_evm_bb_leds_device);
	platform_device_unregister(&da850_evm_bb_keys_device);

	return 0;
}

static struct pca953x_platform_data da850_evm_ui_expander_info = {
	.gpio_base	= DAVINCI_N_GPIO,
	.setup		= da850_evm_ui_expander_setup,
	.teardown	= da850_evm_ui_expander_teardown,
	.names		= da850_evm_ui_exp,
};

static struct pca953x_platform_data da850_evm_bb_expander_info = {
	.gpio_base	= DA850_BB_EXPANDER_GPIO_BASE,
	.setup		= da850_evm_bb_expander_setup,
	.teardown	= da850_evm_bb_expander_teardown,
	.names		= da850_evm_bb_exp,
};

static struct i2c_board_info __initdata da850_evm_i2c_devices[] = {
	{
		I2C_BOARD_INFO("tlv320aic3x", 0x18),
	},
	{
		I2C_BOARD_INFO("tca6416", 0x20),
		.platform_data = &da850_evm_ui_expander_info,
	},
	{
		I2C_BOARD_INFO("tca6416", 0x21),
		.platform_data = &da850_evm_bb_expander_info,
	},
};

static struct davinci_i2c_platform_data da850_evm_i2c_0_pdata = {
	.bus_freq	= 100,	/* kHz */
	.bus_delay	= 0,	/* usec */
};

static struct davinci_uart_config da850_evm_uart_config __initdata = {
	.enabled_uarts = 0x7,
};

/* davinci da850 evm audio machine driver */
static u8 da850_iis_serializer_direction[] = {
	INACTIVE_MODE,	INACTIVE_MODE,	INACTIVE_MODE,	INACTIVE_MODE,
	INACTIVE_MODE,	INACTIVE_MODE,	INACTIVE_MODE,	INACTIVE_MODE,
	INACTIVE_MODE,	INACTIVE_MODE,	INACTIVE_MODE,	TX_MODE,
	RX_MODE,	INACTIVE_MODE,	INACTIVE_MODE,	INACTIVE_MODE,
};

static struct snd_platform_data da850_evm_snd_data = {
	.tx_dma_offset	= 0x2000,
	.rx_dma_offset	= 0x2000,
	.op_mode	= DAVINCI_MCASP_IIS_MODE,
	.num_serializer	= ARRAY_SIZE(da850_iis_serializer_direction),
	.tdm_slots	= 2,
	.serial_dir	= da850_iis_serializer_direction,
	.asp_chan_q	= EVENTQ_1,
	.version	= MCASP_VERSION_2,
	.txnumevt	= 1,
	.rxnumevt	= 1,
};

static const short da850_evm_mcasp_pins[] __initconst = {
	DA850_AHCLKX, DA850_ACLKX, DA850_AFSX,
	DA850_AHCLKR, DA850_ACLKR, DA850_AFSR, DA850_AMUTE,
	DA850_AXR_11, DA850_AXR_12,
	-1
};

static int da850_evm_mmc_get_ro(int index)
{
	return gpio_get_value(DA850_MMCSD_WP_PIN);
}

static int da850_evm_mmc_get_cd(int index)
{
	return !gpio_get_value(DA850_MMCSD_CD_PIN);
}

static struct davinci_mmc_config da850_mmc_config = {
	.get_ro		= da850_evm_mmc_get_ro,
	.get_cd		= da850_evm_mmc_get_cd,
	.wires		= 4,
	.max_freq	= 50000000,
	.caps		= MMC_CAP_MMC_HIGHSPEED | MMC_CAP_SD_HIGHSPEED,
	.version	= MMC_CTLR_VERSION_2,
};

static const short da850_evm_mmcsd0_pins[] __initconst = {
	DA850_MMCSD0_DAT_0, DA850_MMCSD0_DAT_1, DA850_MMCSD0_DAT_2,
	DA850_MMCSD0_DAT_3, DA850_MMCSD0_CLK, DA850_MMCSD0_CMD,
	DA850_GPIO4_0, DA850_GPIO4_1,
	-1
};

static void da850_panel_power_ctrl(int val)
{
	/* lcd backlight */
	gpio_set_value(DA850_LCD_BL_PIN, val);

	/* lcd power */
	gpio_set_value(DA850_LCD_PWR_PIN, val);
}

static int da850_lcd_hw_init(void)
{
	int status;

	status = gpio_request(DA850_LCD_BL_PIN, "lcd bl\n");
	if (status < 0)
		return status;

	status = gpio_request(DA850_LCD_PWR_PIN, "lcd pwr\n");
	if (status < 0) {
		gpio_free(DA850_LCD_BL_PIN);
		return status;
	}

	gpio_direction_output(DA850_LCD_BL_PIN, 0);
	gpio_direction_output(DA850_LCD_PWR_PIN, 0);

	/* Switch off panel power and backlight */
	da850_panel_power_ctrl(0);

	/* Switch on panel power and backlight */
	da850_panel_power_ctrl(1);

	return 0;
}

/* TPS65070 voltage regulator support */

/* 3.3V */
static struct regulator_consumer_supply tps65070_dcdc1_consumers[] = {
	{
		.supply = "usb0_vdda33",
	},
	{
		.supply = "usb1_vdda33",
	},
};

/* 3.3V or 1.8V */
static struct regulator_consumer_supply tps65070_dcdc2_consumers[] = {
	{
		.supply = "dvdd3318_a",
	},
	{
		.supply = "dvdd3318_b",
	},
	{
		.supply = "dvdd3318_c",
	},
};

/* 1.2V */
static struct regulator_consumer_supply tps65070_dcdc3_consumers[] = {
	{
		.supply = "cvdd",
	},
};

/* 1.8V LDO */
static struct regulator_consumer_supply tps65070_ldo1_consumers[] = {
	{
		.supply = "sata_vddr",
	},
	{
		.supply = "usb0_vdda18",
	},
	{
		.supply = "usb1_vdda18",
	},
	{
		.supply = "ddr_dvdd18",
	},
};

/* 1.2V LDO */
static struct regulator_consumer_supply tps65070_ldo2_consumers[] = {
	{
		.supply = "sata_vdd",
	},
	{
		.supply = "pll0_vdda",
	},
	{
		.supply = "pll1_vdda",
	},
	{
		.supply = "usbs_cvdd",
	},
	{
		.supply = "vddarnwa1",
	},
};

/* We take advantage of the fact that both defdcdc{2,3} are tied high */
static struct tps6507x_reg_platform_data tps6507x_platform_data = {
	.defdcdc_default = true,
};

static struct regulator_init_data tps65070_regulator_data[] = {
	/* dcdc1 */
	{
		.constraints = {
			.min_uV = 3150000,
			.max_uV = 3450000,
			.valid_ops_mask = (REGULATOR_CHANGE_VOLTAGE |
				REGULATOR_CHANGE_STATUS),
			.boot_on = 1,
		},
		.num_consumer_supplies = ARRAY_SIZE(tps65070_dcdc1_consumers),
		.consumer_supplies = tps65070_dcdc1_consumers,
	},

	/* dcdc2 */
	{
		.constraints = {
			.min_uV = 1710000,
			.max_uV = 3450000,
			.valid_ops_mask = (REGULATOR_CHANGE_VOLTAGE |
				REGULATOR_CHANGE_STATUS),
			.boot_on = 1,
		},
		.num_consumer_supplies = ARRAY_SIZE(tps65070_dcdc2_consumers),
		.consumer_supplies = tps65070_dcdc2_consumers,
		.driver_data = &tps6507x_platform_data,
	},

	/* dcdc3 */
	{
		.constraints = {
			.min_uV = 950000,
			.max_uV = 1350000,
			.valid_ops_mask = (REGULATOR_CHANGE_VOLTAGE |
				REGULATOR_CHANGE_STATUS),
			.boot_on = 1,
		},
		.num_consumer_supplies = ARRAY_SIZE(tps65070_dcdc3_consumers),
		.consumer_supplies = tps65070_dcdc3_consumers,
		.driver_data = &tps6507x_platform_data,
	},

	/* ldo1 */
	{
		.constraints = {
			.min_uV = 1710000,
			.max_uV = 1890000,
			.valid_ops_mask = (REGULATOR_CHANGE_VOLTAGE |
				REGULATOR_CHANGE_STATUS),
			.boot_on = 1,
		},
		.num_consumer_supplies = ARRAY_SIZE(tps65070_ldo1_consumers),
		.consumer_supplies = tps65070_ldo1_consumers,
	},

	/* ldo2 */
	{
		.constraints = {
			.min_uV = 1140000,
			.max_uV = 1320000,
			.valid_ops_mask = (REGULATOR_CHANGE_VOLTAGE |
				REGULATOR_CHANGE_STATUS),
			.boot_on = 1,
		},
		.num_consumer_supplies = ARRAY_SIZE(tps65070_ldo2_consumers),
		.consumer_supplies = tps65070_ldo2_consumers,
	},
};

static struct touchscreen_init_data tps6507x_touchscreen_data = {
	.poll_period =  30,	/* ms between touch samples */
	.min_pressure = 0x30,	/* minimum pressure to trigger touch */
	.vref = 0,		/* turn off vref when not using A/D */
	.vendor = 0,		/* /sys/class/input/input?/id/vendor */
	.product = 65070,	/* /sys/class/input/input?/id/product */
	.version = 0x100,	/* /sys/class/input/input?/id/version */
};

static struct tps6507x_board tps_board = {
	.tps6507x_pmic_init_data = &tps65070_regulator_data[0],
	.tps6507x_ts_init_data = &tps6507x_touchscreen_data,
};

static struct i2c_board_info __initdata da850_evm_tps65070_info[] = {
	{
		I2C_BOARD_INFO("tps6507x", 0x48),
		.platform_data = &tps_board,
	},
};

static int __init pmic_tps65070_init(void)
{
	return i2c_register_board_info(1, da850_evm_tps65070_info,
					ARRAY_SIZE(da850_evm_tps65070_info));
}

static const short da850_evm_lcdc_pins[] = {
	DA850_GPIO2_8, DA850_GPIO2_15,
	-1
};

static const short da850_evm_mii_pins[] = {
	DA850_MII_TXEN, DA850_MII_TXCLK, DA850_MII_COL, DA850_MII_TXD_3,
	DA850_MII_TXD_2, DA850_MII_TXD_1, DA850_MII_TXD_0, DA850_MII_RXER,
	DA850_MII_CRS, DA850_MII_RXCLK, DA850_MII_RXDV, DA850_MII_RXD_3,
	DA850_MII_RXD_2, DA850_MII_RXD_1, DA850_MII_RXD_0, DA850_MDIO_CLK,
	DA850_MDIO_D,
	-1
};

static const short da850_evm_rmii_pins[] = {
	DA850_RMII_TXD_0, DA850_RMII_TXD_1, DA850_RMII_TXEN,
	DA850_RMII_CRS_DV, DA850_RMII_RXD_0, DA850_RMII_RXD_1,
	DA850_RMII_RXER, DA850_RMII_MHZ_50_CLK, DA850_MDIO_CLK,
	DA850_MDIO_D,
	-1
};

static int __init da850_evm_config_emac(void)
{
	void __iomem *cfg_chip3_base;
	int ret;
	u32 val;
	struct davinci_soc_info *soc_info = &davinci_soc_info;
	u8 rmii_en = soc_info->emac_pdata->rmii_en;

	if (!machine_is_davinci_da850_evm())
		return 0;

	cfg_chip3_base = DA8XX_SYSCFG0_VIRT(DA8XX_CFGCHIP3_REG);

	val = __raw_readl(cfg_chip3_base);

	if (rmii_en) {
		val |= BIT(8);
		ret = davinci_cfg_reg_list(da850_evm_rmii_pins);
		pr_info("EMAC: RMII PHY configured, MII PHY will not be"
							" functional\n");
	} else {
		val &= ~BIT(8);
		ret = davinci_cfg_reg_list(da850_evm_mii_pins);
		pr_info("EMAC: MII PHY configured, RMII PHY will not be"
							" functional\n");
	}

	if (ret)
		pr_warning("da850_evm_init: cpgmac/rmii mux setup failed: %d\n",
				ret);

	/* configure the CFGCHIP3 register for RMII or MII */
	__raw_writel(val, cfg_chip3_base);

	ret = davinci_cfg_reg(DA850_GPIO2_6);
	if (ret)
		pr_warning("da850_evm_init:GPIO(2,6) mux setup "
							"failed\n");

	ret = gpio_request(DA850_MII_MDIO_CLKEN_PIN, "mdio_clk_en");
	if (ret) {
		pr_warning("Cannot open GPIO %d\n",
					DA850_MII_MDIO_CLKEN_PIN);
		return ret;
	}

	/* Enable/Disable MII MDIO clock */
	gpio_direction_output(DA850_MII_MDIO_CLKEN_PIN, rmii_en);

	soc_info->emac_pdata->phy_id = DA850_EVM_PHY_ID;

	ret = da8xx_register_emac();
	if (ret)
		pr_warning("da850_evm_init: emac registration failed: %d\n",
				ret);

	return 0;
}
device_initcall(da850_evm_config_emac);

/*
 * The following EDMA channels/slots are not being used by drivers (for
 * example: Timer, GPIO, UART events etc) on da850/omap-l138 EVM, hence
 * they are being reserved for codecs on the DSP side.
 */
static const s16 da850_dma0_rsv_chans[][2] = {
	/* (offset, number) */
	{ 8,  6},
	{24,  4},
	{30,  2},
	{-1, -1}
};

static const s16 da850_dma0_rsv_slots[][2] = {
	/* (offset, number) */
	{ 8,  6},
	{24,  4},
	{30, 50},
	{-1, -1}
};

static const s16 da850_dma1_rsv_chans[][2] = {
	/* (offset, number) */
	{ 0, 28},
	{30,  2},
	{-1, -1}
};

static const s16 da850_dma1_rsv_slots[][2] = {
	/* (offset, number) */
	{ 0, 28},
	{30, 90},
	{-1, -1}
};

static struct edma_rsv_info da850_edma_cc0_rsv = {
	.rsv_chans	= da850_dma0_rsv_chans,
	.rsv_slots	= da850_dma0_rsv_slots,
};

static struct edma_rsv_info da850_edma_cc1_rsv = {
	.rsv_chans	= da850_dma1_rsv_chans,
	.rsv_slots	= da850_dma1_rsv_slots,
};

static struct edma_rsv_info *da850_edma_rsv[2] = {
	&da850_edma_cc0_rsv,
	&da850_edma_cc1_rsv,
};

#ifdef CONFIG_CPU_FREQ
static __init int da850_evm_init_cpufreq(void)
{
	switch (system_rev & 0xF) {
	case 3:
		da850_max_speed = 456000;
		break;
	case 2:
		da850_max_speed = 408000;
		break;
	case 1:
		da850_max_speed = 372000;
		break;
	}

	return da850_register_cpufreq("pll0_sysclk3");
}
#else
static __init int da850_evm_init_cpufreq(void) { return 0; }
#endif

#define DA850EVM_SATA_REFCLKPN_RATE	(100 * 1000 * 1000)

static __init void da850_evm_init(void)
{
	int ret;

	ret = pmic_tps65070_init();
	if (ret)
		pr_warning("da850_evm_init: TPS65070 PMIC init failed: %d\n",
				ret);

	ret = da850_register_edma(da850_edma_rsv);
	if (ret)
		pr_warning("da850_evm_init: edma registration failed: %d\n",
				ret);

	ret = davinci_cfg_reg_list(da850_i2c0_pins);
	if (ret)
		pr_warning("da850_evm_init: i2c0 mux setup failed: %d\n",
				ret);

	ret = da8xx_register_i2c(0, &da850_evm_i2c_0_pdata);
	if (ret)
		pr_warning("da850_evm_init: i2c0 registration failed: %d\n",
				ret);


	ret = da8xx_register_watchdog();
	if (ret)
		pr_warning("da830_evm_init: watchdog registration failed: %d\n",
				ret);

	if (HAS_MMC) {
		ret = davinci_cfg_reg_list(da850_evm_mmcsd0_pins);
		if (ret)
			pr_warning("da850_evm_init: mmcsd0 mux setup failed:"
					" %d\n", ret);

		ret = gpio_request(DA850_MMCSD_CD_PIN, "MMC CD\n");
		if (ret)
			pr_warning("da850_evm_init: can not open GPIO %d\n",
					DA850_MMCSD_CD_PIN);
		gpio_direction_input(DA850_MMCSD_CD_PIN);

		ret = gpio_request(DA850_MMCSD_WP_PIN, "MMC WP\n");
		if (ret)
			pr_warning("da850_evm_init: can not open GPIO %d\n",
					DA850_MMCSD_WP_PIN);
		gpio_direction_input(DA850_MMCSD_WP_PIN);

		ret = da8xx_register_mmcsd0(&da850_mmc_config);
		if (ret)
			pr_warning("da850_evm_init: mmcsd0 registration failed:"
					" %d\n", ret);
	}

	davinci_serial_init(&da850_evm_uart_config);

	i2c_register_board_info(1, da850_evm_i2c_devices,
			ARRAY_SIZE(da850_evm_i2c_devices));

	/*
	 * shut down uart 0 and 1; they are not used on the board and
	 * accessing them causes endless "too much work in irq53" messages
	 * with arago fs
	 */
	__raw_writel(0, IO_ADDRESS(DA8XX_UART1_BASE) + 0x30);
	__raw_writel(0, IO_ADDRESS(DA8XX_UART0_BASE) + 0x30);

	ret = davinci_cfg_reg_list(da850_evm_mcasp_pins);
	if (ret)
		pr_warning("da850_evm_init: mcasp mux setup failed: %d\n",
				ret);

	da8xx_register_mcasp(0, &da850_evm_snd_data);

	ret = davinci_cfg_reg_list(da850_lcdcntl_pins);
	if (ret)
		pr_warning("da850_evm_init: lcdcntl mux setup failed: %d\n",
				ret);

	/* Handle board specific muxing for LCD here */
	ret = davinci_cfg_reg_list(da850_evm_lcdc_pins);
	if (ret)
		pr_warning("da850_evm_init: evm specific lcd mux setup "
				"failed: %d\n",	ret);

	ret = da850_lcd_hw_init();
	if (ret)
		pr_warning("da850_evm_init: lcd initialization failed: %d\n",
				ret);

	sharp_lk043t1dg01_pdata.panel_power_ctrl = da850_panel_power_ctrl,
	ret = da8xx_register_lcdc(&sharp_lk043t1dg01_pdata);
	if (ret)
		pr_warning("da850_evm_init: lcdc registration failed: %d\n",
				ret);

	ret = da8xx_register_rtc();
	if (ret)
		pr_warning("da850_evm_init: rtc setup failed: %d\n", ret);

	ret = da850_evm_init_cpufreq();
	if (ret)
		pr_warning("da850_evm_init: cpufreq registration failed: %d\n",
				ret);

	ret = da8xx_register_cpuidle();
	if (ret)
		pr_warning("da850_evm_init: cpuidle registration failed: %d\n",
				ret);

	ret = da850_register_pm(&da850_pm_device);
	if (ret)
		pr_warning("da850_evm_init: suspend registration failed: %d\n",
				ret);

	ret = da8xx_register_spi(1, da850evm_spi_info,
				 ARRAY_SIZE(da850evm_spi_info));
	if (ret)
		pr_warning("da850_evm_init: spi 1 registration failed: %d\n",
				ret);

<<<<<<< HEAD
	ret = da850_register_sata(DA850EVM_SATA_REFCLKPN_RATE);
	if (ret)
		pr_warning("da850_evm_init: sata registration failed: %d\n",
				ret);
=======
	da850_evm_setup_mac_addr();
>>>>>>> 634b51fb
}

#ifdef CONFIG_SERIAL_8250_CONSOLE
static int __init da850_evm_console_init(void)
{
	if (!machine_is_davinci_da850_evm())
		return 0;

	return add_preferred_console("ttyS", 2, "115200");
}
console_initcall(da850_evm_console_init);
#endif

static void __init da850_evm_map_io(void)
{
	da850_init();
}

MACHINE_START(DAVINCI_DA850_EVM, "DaVinci DA850/OMAP-L138/AM18x EVM")
	.boot_params	= (DA8XX_DDR_BASE + 0x100),
	.map_io		= da850_evm_map_io,
	.init_irq	= cp_intc_init,
	.timer		= &davinci_timer,
	.init_machine	= da850_evm_init,
MACHINE_END<|MERGE_RESOLUTION|>--- conflicted
+++ resolved
@@ -1266,14 +1266,12 @@
 		pr_warning("da850_evm_init: spi 1 registration failed: %d\n",
 				ret);
 
-<<<<<<< HEAD
 	ret = da850_register_sata(DA850EVM_SATA_REFCLKPN_RATE);
 	if (ret)
 		pr_warning("da850_evm_init: sata registration failed: %d\n",
 				ret);
-=======
+
 	da850_evm_setup_mac_addr();
->>>>>>> 634b51fb
 }
 
 #ifdef CONFIG_SERIAL_8250_CONSOLE
