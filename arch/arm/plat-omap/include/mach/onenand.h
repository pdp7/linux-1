--- conflicted
+++ resolved
@@ -1,5 +1,5 @@
 /*
- * include/asm-arm/arch-omap/onenand.h
+ * arch/arm/plat-omap/include/mach/onenand.h
  *
  * Copyright (C) 2006 Nokia Corporation
  * Author: Juha Yrjola
@@ -22,8 +22,4 @@
 
 int omap2_onenand_rephase(void);
 
-<<<<<<< HEAD
-#define ONENAND_MAX_PARTITIONS 8
-=======
-#define ONENAND_MAX_PARTITIONS 8
->>>>>>> 0173a326
+#define ONENAND_MAX_PARTITIONS 8