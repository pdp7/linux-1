--- conflicted
+++ resolved
@@ -58,54 +58,6 @@
 #include <linux/linkage.h>
 #include <linux/irqflags.h>
 
-<<<<<<< HEAD
-#ifdef CONFIG_CPU_CP15
-#define read_cpuid(reg)							\
-	({								\
-		unsigned int __val;					\
-		asm("mrc	p15, 0, %0, c0, c0, " __stringify(reg)	\
-		    : "=r" (__val)					\
-		    :							\
-		    : "cc");						\
-		__val;							\
-	})
-#define read_extended_cpuid(op1,op2,op3,op4)		\
-	({								\
-		unsigned int __val;					\
-		asm("mrc p15," __stringify(op1) ",%0,c" __stringify(op2)",c" __stringify(op3)"," __stringify(op4)	\
-		    : "=r" (__val)					\
-		    :							\
-		    : "cc");						\
-		__val;							\
-	})
-
-#define write_extended_cpuid(op1,op2,op3,op4,v)		\
-	({								\
-		unsigned int __val = v;					\
-		asm("mcr p15," __stringify(op1) ",%0,c" __stringify(op2)",c" __stringify(op3)"," __stringify(op4)	\
-		    :							\
-		    : "r" (__val)					\
-		    : "cc");						\
-	})
-#else
-extern unsigned int processor_id;
-#define read_cpuid(reg) (processor_id)
-#endif
-
-/*
- * The CPU ID never changes at run time, so we might as well tell the
- * compiler that it's constant.  Use this function to read the CPU ID
- * rather than directly reading processor_id or read_cpuid() directly.
- */
-static inline unsigned int read_cpuid_id(void) __attribute_const__;
-
-static inline unsigned int read_cpuid_id(void)
-{
-	return read_cpuid(CPUID_ID);
-}
-
-=======
->>>>>>> 0173a326
 #define __exception	__attribute__((section(".exception.text")))
 
 struct thread_info;
